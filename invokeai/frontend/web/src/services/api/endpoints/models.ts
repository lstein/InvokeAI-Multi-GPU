import { EntityState, createEntityAdapter } from '@reduxjs/toolkit';
import { cloneDeep } from 'lodash-es';
import {
  AnyModelConfig,
  BaseModelType,
  CheckpointModelConfig,
  ControlNetModelConfig,
  ConvertModelConfig,
  DiffusersModelConfig,
  ImportModelConfig,
  LoRAModelConfig,
  MainModelConfig,
<<<<<<< HEAD
  OnnxModelConfig,
=======
  MergeModelConfig,
>>>>>>> 632346b2
  TextualInversionModelConfig,
  VaeModelConfig,
} from 'services/api/types';

import queryString from 'query-string';
import { ApiFullTagDescription, LIST_TAG, api } from '..';
import { operations, paths } from '../schema';

export type DiffusersModelConfigEntity = DiffusersModelConfig & { id: string };
export type CheckpointModelConfigEntity = CheckpointModelConfig & {
  id: string;
};
export type MainModelConfigEntity =
  | DiffusersModelConfigEntity
  | CheckpointModelConfigEntity;

export type OnnxModelConfigEntity = OnnxModelConfig & { id: string };

export type LoRAModelConfigEntity = LoRAModelConfig & { id: string };

export type ControlNetModelConfigEntity = ControlNetModelConfig & {
  id: string;
};

export type TextualInversionModelConfigEntity = TextualInversionModelConfig & {
  id: string;
};

export type VaeModelConfigEntity = VaeModelConfig & { id: string };

type AnyModelConfigEntity =
  | MainModelConfigEntity
  | OnnxModelConfigEntity
  | LoRAModelConfigEntity
  | ControlNetModelConfigEntity
  | TextualInversionModelConfigEntity
  | VaeModelConfigEntity;

type UpdateMainModelArg = {
  base_model: BaseModelType;
  model_name: string;
  body: MainModelConfig;
};

type UpdateMainModelResponse =
  paths['/api/v1/models/{base_model}/{model_type}/{model_name}']['patch']['responses']['200']['content']['application/json'];

type DeleteMainModelArg = {
  base_model: BaseModelType;
  model_name: string;
};

type DeleteMainModelResponse = void;

type ConvertMainModelArg = {
  base_model: BaseModelType;
  model_name: string;
  params: ConvertModelConfig;
};

type ConvertMainModelResponse =
  paths['/api/v1/models/convert/{base_model}/{model_type}/{model_name}']['put']['responses']['200']['content']['application/json'];

type MergeMainModelArg = {
  base_model: BaseModelType;
  body: MergeModelConfig;
};

type MergeMainModelResponse =
  paths['/api/v1/models/merge/{base_model}']['put']['responses']['200']['content']['application/json'];

type ImportMainModelArg = {
  body: ImportModelConfig;
};

type ImportMainModelResponse =
  paths['/api/v1/models/import']['post']['responses']['201']['content']['application/json'];

type AddMainModelArg = {
  body: MainModelConfig;
};

type AddMainModelResponse =
  paths['/api/v1/models/add']['post']['responses']['201']['content']['application/json'];

export type SearchFolderResponse =
  paths['/api/v1/models/search']['get']['responses']['200']['content']['application/json'];

type CheckpointConfigsResponse =
  paths['/api/v1/models/ckpt_confs']['get']['responses']['200']['content']['application/json'];

type SearchFolderArg = operations['search_for_models']['parameters']['query'];

const mainModelsAdapter = createEntityAdapter<MainModelConfigEntity>({
  sortComparer: (a, b) => a.model_name.localeCompare(b.model_name),
});

const onnxModelsAdapter = createEntityAdapter<OnnxModelConfigEntity>({
  sortComparer: (a, b) => a.model_name.localeCompare(b.model_name),
});
const loraModelsAdapter = createEntityAdapter<LoRAModelConfigEntity>({
  sortComparer: (a, b) => a.model_name.localeCompare(b.model_name),
});
const controlNetModelsAdapter =
  createEntityAdapter<ControlNetModelConfigEntity>({
    sortComparer: (a, b) => a.model_name.localeCompare(b.model_name),
  });
const textualInversionModelsAdapter =
  createEntityAdapter<TextualInversionModelConfigEntity>({
    sortComparer: (a, b) => a.model_name.localeCompare(b.model_name),
  });
const vaeModelsAdapter = createEntityAdapter<VaeModelConfigEntity>({
  sortComparer: (a, b) => a.model_name.localeCompare(b.model_name),
});

export const getModelId = ({
  base_model,
  model_type,
  model_name,
}: AnyModelConfig) => `${base_model}/${model_type}/${model_name}`;

const createModelEntities = <T extends AnyModelConfigEntity>(
  models: AnyModelConfig[]
): T[] => {
  const entityArray: T[] = [];
  models.forEach((model) => {
    const entity = {
      ...cloneDeep(model),
      id: getModelId(model),
    } as T;
    entityArray.push(entity);
  });
  return entityArray;
};

export const modelsApi = api.injectEndpoints({
  endpoints: (build) => ({
    getOnnxModels: build.query<EntityState<OnnxModelConfigEntity>, void>({
      query: () => ({ url: 'models/', params: { model_type: 'onnx' } }),
      providesTags: (result, error, arg) => {
        const tags: ApiFullTagDescription[] = [
          { id: 'OnnxModel', type: LIST_TAG },
        ];

        if (result) {
          tags.push(
            ...result.ids.map((id) => ({
              type: 'OnnxModel' as const,
              id,
            }))
          );
        }

        return tags;
      },
      transformResponse: (
        response: { models: OnnxModelConfig[] },
        meta,
        arg
      ) => {
        const entities = createModelEntities<OnnxModelConfigEntity>(
          response.models
        );
        return onnxModelsAdapter.setAll(
          onnxModelsAdapter.getInitialState(),
          entities
        );
      },
    }),
    getMainModels: build.query<EntityState<MainModelConfigEntity>, void>({
      query: () => ({ url: 'models/', params: { model_type: 'main' } }),
      providesTags: (result, error, arg) => {
        const tags: ApiFullTagDescription[] = [
          { type: 'MainModel', id: LIST_TAG },
        ];

        if (result) {
          tags.push(
            ...result.ids.map((id) => ({
              type: 'MainModel' as const,
              id,
            }))
          );
        }

        return tags;
      },
      transformResponse: (
        response: { models: MainModelConfig[] },
        meta,
        arg
      ) => {
        const entities = createModelEntities<MainModelConfigEntity>(
          response.models
        );
        return mainModelsAdapter.setAll(
          mainModelsAdapter.getInitialState(),
          entities
        );
      },
    }),
    updateMainModels: build.mutation<
      UpdateMainModelResponse,
      UpdateMainModelArg
    >({
      query: ({ base_model, model_name, body }) => {
        return {
          url: `models/${base_model}/main/${model_name}`,
          method: 'PATCH',
          body: body,
        };
      },
      invalidatesTags: [{ type: 'MainModel', id: LIST_TAG }],
    }),
    importMainModels: build.mutation<
      ImportMainModelResponse,
      ImportMainModelArg
    >({
      query: ({ body }) => {
        return {
          url: `models/import`,
          method: 'POST',
          body: body,
        };
      },
      invalidatesTags: [{ type: 'MainModel', id: LIST_TAG }],
    }),
    addMainModels: build.mutation<AddMainModelResponse, AddMainModelArg>({
      query: ({ body }) => {
        return {
          url: `models/add`,
          method: 'POST',
          body: body,
        };
      },
      invalidatesTags: [{ type: 'MainModel', id: LIST_TAG }],
    }),
    deleteMainModels: build.mutation<
      DeleteMainModelResponse,
      DeleteMainModelArg
    >({
      query: ({ base_model, model_name }) => {
        return {
          url: `models/${base_model}/main/${model_name}`,
          method: 'DELETE',
        };
      },
      invalidatesTags: [{ type: 'MainModel', id: LIST_TAG }],
    }),
    convertMainModels: build.mutation<
      ConvertMainModelResponse,
      ConvertMainModelArg
    >({
      query: ({ base_model, model_name, params }) => {
        return {
          url: `models/convert/${base_model}/main/${model_name}`,
          method: 'PUT',
          params: params,
        };
      },
      invalidatesTags: [{ type: 'MainModel', id: LIST_TAG }],
    }),
    mergeMainModels: build.mutation<MergeMainModelResponse, MergeMainModelArg>({
      query: ({ base_model, body }) => {
        return {
          url: `models/merge/${base_model}`,
          method: 'PUT',
          body: body,
        };
      },
      invalidatesTags: [{ type: 'MainModel', id: LIST_TAG }],
    }),
    getLoRAModels: build.query<EntityState<LoRAModelConfigEntity>, void>({
      query: () => ({ url: 'models/', params: { model_type: 'lora' } }),
      providesTags: (result, error, arg) => {
        const tags: ApiFullTagDescription[] = [
          { type: 'LoRAModel', id: LIST_TAG },
        ];

        if (result) {
          tags.push(
            ...result.ids.map((id) => ({
              type: 'LoRAModel' as const,
              id,
            }))
          );
        }

        return tags;
      },
      transformResponse: (
        response: { models: LoRAModelConfig[] },
        meta,
        arg
      ) => {
        const entities = createModelEntities<LoRAModelConfigEntity>(
          response.models
        );
        return loraModelsAdapter.setAll(
          loraModelsAdapter.getInitialState(),
          entities
        );
      },
    }),
    getControlNetModels: build.query<
      EntityState<ControlNetModelConfigEntity>,
      void
    >({
      query: () => ({ url: 'models/', params: { model_type: 'controlnet' } }),
      providesTags: (result, error, arg) => {
        const tags: ApiFullTagDescription[] = [
          { type: 'ControlNetModel', id: LIST_TAG },
        ];

        if (result) {
          tags.push(
            ...result.ids.map((id) => ({
              type: 'ControlNetModel' as const,
              id,
            }))
          );
        }

        return tags;
      },
      transformResponse: (
        response: { models: ControlNetModelConfig[] },
        meta,
        arg
      ) => {
        const entities = createModelEntities<ControlNetModelConfigEntity>(
          response.models
        );
        return controlNetModelsAdapter.setAll(
          controlNetModelsAdapter.getInitialState(),
          entities
        );
      },
    }),
    getVaeModels: build.query<EntityState<VaeModelConfigEntity>, void>({
      query: () => ({ url: 'models/', params: { model_type: 'vae' } }),
      providesTags: (result, error, arg) => {
        const tags: ApiFullTagDescription[] = [
          { type: 'VaeModel', id: LIST_TAG },
        ];

        if (result) {
          tags.push(
            ...result.ids.map((id) => ({
              type: 'VaeModel' as const,
              id,
            }))
          );
        }

        return tags;
      },
      transformResponse: (
        response: { models: VaeModelConfig[] },
        meta,
        arg
      ) => {
        const entities = createModelEntities<VaeModelConfigEntity>(
          response.models
        );
        return vaeModelsAdapter.setAll(
          vaeModelsAdapter.getInitialState(),
          entities
        );
      },
    }),
    getTextualInversionModels: build.query<
      EntityState<TextualInversionModelConfigEntity>,
      void
    >({
      query: () => ({ url: 'models/', params: { model_type: 'embedding' } }),
      providesTags: (result, error, arg) => {
        const tags: ApiFullTagDescription[] = [
          { type: 'TextualInversionModel', id: LIST_TAG },
        ];

        if (result) {
          tags.push(
            ...result.ids.map((id) => ({
              type: 'TextualInversionModel' as const,
              id,
            }))
          );
        }

        return tags;
      },
      transformResponse: (
        response: { models: TextualInversionModelConfig[] },
        meta,
        arg
      ) => {
        const entities = createModelEntities<TextualInversionModelConfigEntity>(
          response.models
        );
        return textualInversionModelsAdapter.setAll(
          textualInversionModelsAdapter.getInitialState(),
          entities
        );
      },
    }),
    getModelsInFolder: build.query<SearchFolderResponse, SearchFolderArg>({
      query: (arg) => {
        const folderQueryStr = queryString.stringify(arg, {});
        return {
          url: `/models/search?${folderQueryStr}`,
        };
      },
      providesTags: (result, error, arg) => {
        const tags: ApiFullTagDescription[] = [
          { type: 'ScannedModels', id: LIST_TAG },
        ];

        if (result) {
          tags.push(
            ...result.map((id) => ({
              type: 'ScannedModels' as const,
              id,
            }))
          );
        }
        return tags;
      },
    }),
    getCheckpointConfigs: build.query<CheckpointConfigsResponse, void>({
      query: () => {
        return {
          url: `/models/ckpt_confs`,
        };
      },
    }),
  }),
});

export const {
  useGetMainModelsQuery,
  useGetOnnxModelsQuery,
  useGetControlNetModelsQuery,
  useGetLoRAModelsQuery,
  useGetTextualInversionModelsQuery,
  useGetVaeModelsQuery,
  useUpdateMainModelsMutation,
  useDeleteMainModelsMutation,
  useImportMainModelsMutation,
  useAddMainModelsMutation,
  useConvertMainModelsMutation,
  useMergeMainModelsMutation,
  useGetModelsInFolderQuery,
  useGetCheckpointConfigsQuery,
} = modelsApi;<|MERGE_RESOLUTION|>--- conflicted
+++ resolved
@@ -10,11 +10,8 @@
   ImportModelConfig,
   LoRAModelConfig,
   MainModelConfig,
-<<<<<<< HEAD
   OnnxModelConfig,
-=======
   MergeModelConfig,
->>>>>>> 632346b2
   TextualInversionModelConfig,
   VaeModelConfig,
 } from 'services/api/types';
