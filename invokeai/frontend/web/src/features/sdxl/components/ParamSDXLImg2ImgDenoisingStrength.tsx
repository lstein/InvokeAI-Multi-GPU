import { createSelector } from '@reduxjs/toolkit';
import { stateSelector } from 'app/store/store';
import { useAppDispatch, useAppSelector } from 'app/store/storeHooks';
import { defaultSelectorOptions } from 'app/store/util/defaultMemoizeOptions';
import IAISlider from 'common/components/IAISlider';
import SubParametersWrapper from 'features/parameters/components/Parameters/SubParametersWrapper';
import { memo, useCallback } from 'react';
import { useTranslation } from 'react-i18next';
import { setSDXLImg2ImgDenoisingStrength } from '../store/sdxlSlice';
import { ParamDenoisingStrengthPopover } from 'features/informationalPopovers/components/paramDenoisingStrength';

const selector = createSelector(
  [stateSelector],
  ({ sdxl }) => {
    const { sdxlImg2ImgDenoisingStrength } = sdxl;

    return {
      sdxlImg2ImgDenoisingStrength,
    };
  },
  defaultSelectorOptions
);

const ParamSDXLImg2ImgDenoisingStrength = () => {
  const { sdxlImg2ImgDenoisingStrength } = useAppSelector(selector);
  const dispatch = useAppDispatch();
  const { t } = useTranslation();

  const handleChange = useCallback(
    (v: number) => dispatch(setSDXLImg2ImgDenoisingStrength(v)),
    [dispatch]
  );

  const handleReset = useCallback(() => {
    dispatch(setSDXLImg2ImgDenoisingStrength(0.7));
  }, [dispatch]);

  return (
    <SubParametersWrapper>
<<<<<<< HEAD
      <ParamDenoisingStrengthPopover>
        <IAISlider
          label={`${t('parameters.denoisingStrength')}`}
          step={0.01}
          min={0}
          max={1}
          onChange={handleChange}
          handleReset={handleReset}
          value={sdxlImg2ImgDenoisingStrength}
          isInteger={false}
          withInput
          withSliderMarks
          withReset
        />
      </ParamDenoisingStrengthPopover>
=======
      <IAISlider
        label={t('sdxl.denoisingStrength')}
        step={0.01}
        min={0}
        max={1}
        onChange={handleChange}
        handleReset={handleReset}
        value={sdxlImg2ImgDenoisingStrength}
        isInteger={false}
        withInput
        withSliderMarks
        withReset
      />
>>>>>>> ff3150a8
    </SubParametersWrapper>
  );
};

export default memo(ParamSDXLImg2ImgDenoisingStrength);<|MERGE_RESOLUTION|>--- conflicted
+++ resolved
@@ -37,10 +37,9 @@
 
   return (
     <SubParametersWrapper>
-<<<<<<< HEAD
       <ParamDenoisingStrengthPopover>
         <IAISlider
-          label={`${t('parameters.denoisingStrength')}`}
+          label={t('sdxl.denoisingStrength')}
           step={0.01}
           min={0}
           max={1}
@@ -53,21 +52,6 @@
           withReset
         />
       </ParamDenoisingStrengthPopover>
-=======
-      <IAISlider
-        label={t('sdxl.denoisingStrength')}
-        step={0.01}
-        min={0}
-        max={1}
-        onChange={handleChange}
-        handleReset={handleReset}
-        value={sdxlImg2ImgDenoisingStrength}
-        isInteger={false}
-        withInput
-        withSliderMarks
-        withReset
-      />
->>>>>>> ff3150a8
     </SubParametersWrapper>
   );
 };
