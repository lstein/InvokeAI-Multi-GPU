# Copyright (c) 2023 Kyle Schouviller (https://github.com/kyle0654)

from contextlib import ExitStack
from functools import singledispatchmethod
from typing import List, Literal, Optional, Union

import einops
import numpy as np
import torch
import torchvision.transforms as T
from diffusers import AutoencoderKL, AutoencoderTiny
from diffusers.image_processor import VaeImageProcessor
from diffusers.models.attention_processor import (
    AttnProcessor2_0,
    LoRAAttnProcessor2_0,
    LoRAXFormersAttnProcessor,
    XFormersAttnProcessor,
)
from diffusers.schedulers import DPMSolverSDEScheduler
from diffusers.schedulers import SchedulerMixin as Scheduler
from pydantic import validator
from torchvision.transforms.functional import resize as tv_resize

from invokeai.app.invocations.metadata import CoreMetadata
from invokeai.app.invocations.primitives import (
    DenoiseMaskField,
    DenoiseMaskOutput,
    ImageField,
    ImageOutput,
    LatentsField,
    LatentsOutput,
    build_latents_output,
)
from invokeai.app.util.controlnet_utils import prepare_control_image
from invokeai.app.util.step_callback import stable_diffusion_step_callback
from invokeai.backend.model_management.models import ModelType, SilenceWarnings
<<<<<<< HEAD
=======

from ...backend.model_management.lora import ModelPatcher
from ...backend.model_management.seamless import set_seamless
from ...backend.model_management.models import BaseModelType
from ...backend.stable_diffusion import PipelineIntermediateState
from ...backend.stable_diffusion.diffusers_pipeline import (
    ConditioningData,
    ControlNetData,
    StableDiffusionGeneratorPipeline,
    image_resized_to_grid_as_tensor,
)
from ...backend.stable_diffusion.diffusion.shared_invokeai_diffusion import PostprocessingSettings
from ...backend.stable_diffusion.schedulers import SCHEDULER_MAP
from ...backend.util.devices import choose_precision, choose_torch_device
from ..models.image import ImageCategory, ResourceOrigin
>>>>>>> a74e2108
from .baseinvocation import (
    BaseInvocation,
    BaseInvocationOutput,
    FieldDescriptions,
    Input,
    InputField,
    InvocationContext,
    OutputField,
    UIType,
    invocation,
    invocation_output,
)
from .compel import ConditioningField
from .controlnet_image_processors import ControlField
from .model import ModelInfo, UNetField, VaeField
from ..models.image import ImageCategory, ResourceOrigin
from ...backend.model_management import BaseModelType
from ...backend.model_management.lora import ModelPatcher
from ...backend.stable_diffusion import PipelineIntermediateState
from ...backend.stable_diffusion.diffusers_pipeline import (
    ConditioningData,
    ControlNetData,
    StableDiffusionGeneratorPipeline,
    image_resized_to_grid_as_tensor,
)
from ...backend.stable_diffusion.diffusion.shared_invokeai_diffusion import PostprocessingSettings
from ...backend.stable_diffusion.schedulers import SCHEDULER_MAP
from ...backend.util.devices import choose_precision, choose_torch_device
from ...backend.util.logging import InvokeAILogger

DEFAULT_PRECISION = choose_precision(choose_torch_device())


SAMPLER_NAME_VALUES = Literal[tuple(list(SCHEDULER_MAP.keys()))]


@invocation_output("scheduler_output")
class SchedulerOutput(BaseInvocationOutput):
    scheduler: SAMPLER_NAME_VALUES = OutputField(description=FieldDescriptions.scheduler, ui_type=UIType.Scheduler)


@invocation("scheduler", title="Scheduler", tags=["scheduler"], category="latents")
class SchedulerInvocation(BaseInvocation):
    """Selects a scheduler."""

    scheduler: SAMPLER_NAME_VALUES = InputField(
        default="euler", description=FieldDescriptions.scheduler, ui_type=UIType.Scheduler
    )

    def invoke(self, context: InvocationContext) -> SchedulerOutput:
        return SchedulerOutput(scheduler=self.scheduler)


@invocation("create_denoise_mask", title="Create Denoise Mask", tags=["mask", "denoise"], category="latents")
class CreateDenoiseMaskInvocation(BaseInvocation):
    """Creates mask for denoising model run."""

    vae: VaeField = InputField(description=FieldDescriptions.vae, input=Input.Connection, ui_order=0)
    image: Optional[ImageField] = InputField(default=None, description="Image which will be masked", ui_order=1)
    mask: ImageField = InputField(description="The mask to use when pasting", ui_order=2)
    tiled: bool = InputField(default=False, description=FieldDescriptions.tiled, ui_order=3)
    fp32: bool = InputField(default=DEFAULT_PRECISION == "float32", description=FieldDescriptions.fp32, ui_order=4)

    def prep_mask_tensor(self, mask_image):
        if mask_image.mode != "L":
            mask_image = mask_image.convert("L")
        mask_tensor = image_resized_to_grid_as_tensor(mask_image, normalize=False)
        if mask_tensor.dim() == 3:
            mask_tensor = mask_tensor.unsqueeze(0)
        # if shape is not None:
        #    mask_tensor = tv_resize(mask_tensor, shape, T.InterpolationMode.BILINEAR)
        return mask_tensor

    @torch.no_grad()
    def invoke(self, context: InvocationContext) -> DenoiseMaskOutput:
        if self.image is not None:
            image = context.services.images.get_pil_image(self.image.image_name)
            image = image_resized_to_grid_as_tensor(image.convert("RGB"))
            if image.dim() == 3:
                image = image.unsqueeze(0)
        else:
            image = None

        mask = self.prep_mask_tensor(
            context.services.images.get_pil_image(self.mask.image_name),
        )

        if image is not None:
            vae_info = context.services.model_manager.get_model(
                **self.vae.vae.dict(),
                context=context,
            )

            img_mask = tv_resize(mask, image.shape[-2:], T.InterpolationMode.BILINEAR, antialias=False)
            masked_image = image * torch.where(img_mask < 0.5, 0.0, 1.0)
            # TODO:
            masked_latents = ImageToLatentsInvocation.vae_encode(vae_info, self.fp32, self.tiled, masked_image.clone())

            masked_latents_name = f"{context.graph_execution_state_id}__{self.id}_masked_latents"
            context.services.latents.save(masked_latents_name, masked_latents)
        else:
            masked_latents_name = None

        mask_name = f"{context.graph_execution_state_id}__{self.id}_mask"
        context.services.latents.save(mask_name, mask)

        return DenoiseMaskOutput(
            denoise_mask=DenoiseMaskField(
                mask_name=mask_name,
                masked_latents_name=masked_latents_name,
            ),
        )


def get_scheduler(
    context: InvocationContext,
    scheduler_info: ModelInfo,
    scheduler_name: str,
    seed: int,
) -> Scheduler:
    scheduler_class, scheduler_extra_config = SCHEDULER_MAP.get(scheduler_name, SCHEDULER_MAP["ddim"])
    orig_scheduler_info = context.services.model_manager.get_model(
        **scheduler_info.dict(),
        context=context,
    )
    with orig_scheduler_info as orig_scheduler:
        scheduler_config = orig_scheduler.config

    if "_backup" in scheduler_config:
        scheduler_config = scheduler_config["_backup"]
    scheduler_config = {
        **scheduler_config,
        **scheduler_extra_config,
        "_backup": scheduler_config,
    }

    # make dpmpp_sde reproducable(seed can be passed only in initializer)
    if scheduler_class is DPMSolverSDEScheduler:
        scheduler_config["noise_sampler_seed"] = seed

    scheduler = scheduler_class.from_config(scheduler_config)

    # hack copied over from generate.py
    if not hasattr(scheduler, "uses_inpainting_model"):
        scheduler.uses_inpainting_model = lambda: False
    return scheduler


@invocation(
    "denoise_latents",
    title="Denoise Latents",
    tags=["latents", "denoise", "txt2img", "t2i", "t2l", "img2img", "i2i", "l2l"],
    category="latents",
)
class DenoiseLatentsInvocation(BaseInvocation):
    """Denoises noisy latents to decodable images"""

    positive_conditioning: ConditioningField = InputField(
        description=FieldDescriptions.positive_cond, input=Input.Connection, ui_order=0
    )
    negative_conditioning: ConditioningField = InputField(
        description=FieldDescriptions.negative_cond, input=Input.Connection, ui_order=1
    )
    noise: Optional[LatentsField] = InputField(description=FieldDescriptions.noise, input=Input.Connection, ui_order=3)
    steps: int = InputField(default=10, gt=0, description=FieldDescriptions.steps)
    cfg_scale: Union[float, List[float]] = InputField(
        default=7.5, ge=1, description=FieldDescriptions.cfg_scale, ui_type=UIType.Float, title="CFG Scale"
    )
    denoising_start: float = InputField(default=0.0, ge=0, le=1, description=FieldDescriptions.denoising_start)
    denoising_end: float = InputField(default=1.0, ge=0, le=1, description=FieldDescriptions.denoising_end)
    scheduler: SAMPLER_NAME_VALUES = InputField(
        default="euler", description=FieldDescriptions.scheduler, ui_type=UIType.Scheduler
    )
    unet: UNetField = InputField(description=FieldDescriptions.unet, input=Input.Connection, title="UNet", ui_order=2)
    control: Union[ControlField, list[ControlField]] = InputField(
        default=None, description=FieldDescriptions.control, input=Input.Connection, ui_order=5
    )
    latents: Optional[LatentsField] = InputField(description=FieldDescriptions.latents, input=Input.Connection)
    denoise_mask: Optional[DenoiseMaskField] = InputField(
        default=None,
        description=FieldDescriptions.mask,
    )

    @validator("cfg_scale")
    def ge_one(cls, v):
        """validate that all cfg_scale values are >= 1"""
        if isinstance(v, list):
            for i in v:
                if i < 1:
                    raise ValueError("cfg_scale must be greater than 1")
        else:
            if v < 1:
                raise ValueError("cfg_scale must be greater than 1")
        return v

    # TODO: pass this an emitter method or something? or a session for dispatching?
    def dispatch_progress(
        self,
        context: InvocationContext,
        source_node_id: str,
        intermediate_state: PipelineIntermediateState,
        base_model: BaseModelType,
    ) -> None:
        stable_diffusion_step_callback(
            context=context,
            intermediate_state=intermediate_state,
            node=self.dict(),
            source_node_id=source_node_id,
            base_model=base_model,
        )

    def get_conditioning_data(
        self,
        context: InvocationContext,
        scheduler,
        unet,
        seed,
    ) -> ConditioningData:
        positive_cond_data = context.services.latents.get(self.positive_conditioning.conditioning_name)
        c = positive_cond_data.conditionings[0].to(device=unet.device, dtype=unet.dtype)
        extra_conditioning_info = c.extra_conditioning

        negative_cond_data = context.services.latents.get(self.negative_conditioning.conditioning_name)
        uc = negative_cond_data.conditionings[0].to(device=unet.device, dtype=unet.dtype)

        conditioning_data = ConditioningData(
            unconditioned_embeddings=uc,
            text_embeddings=c,
            guidance_scale=self.cfg_scale,
            extra=extra_conditioning_info,
            postprocessing_settings=PostprocessingSettings(
                threshold=0.0,  # threshold,
                warmup=0.2,  # warmup,
                h_symmetry_time_pct=None,  # h_symmetry_time_pct,
                v_symmetry_time_pct=None,  # v_symmetry_time_pct,
            ),
        )

        conditioning_data = conditioning_data.add_scheduler_args_if_applicable(
            scheduler,
            # for ddim scheduler
            eta=0.0,  # ddim_eta
            # for ancestral and sde schedulers
            # flip all bits to have noise different from initial
            generator=torch.Generator(device=unet.device).manual_seed(seed ^ 0xFFFFFFFF),
        )
        return conditioning_data

    def create_pipeline(
        self,
        unet,
        scheduler,
    ) -> StableDiffusionGeneratorPipeline:
        # TODO:
        # configure_model_padding(
        #    unet,
        #    self.seamless,
        #    self.seamless_axes,
        # )

        class FakeVae:
            class FakeVaeConfig:
                def __init__(self):
                    self.block_out_channels = [0]

            def __init__(self):
                self.config = FakeVae.FakeVaeConfig()

        return StableDiffusionGeneratorPipeline(
            vae=FakeVae(),  # TODO: oh...
            text_encoder=None,
            tokenizer=None,
            unet=unet,
            scheduler=scheduler,
            safety_checker=None,
            feature_extractor=None,
            requires_safety_checker=False,
        )

    def prep_control_data(
        self,
        context: InvocationContext,
        # really only need model for dtype and device
        model: StableDiffusionGeneratorPipeline,
        control_input: List[ControlField],
        latents_shape: List[int],
        exit_stack: ExitStack,
        do_classifier_free_guidance: bool = True,
    ) -> List[ControlNetData]:
        # assuming fixed dimensional scaling of 8:1 for image:latents
        control_height_resize = latents_shape[2] * 8
        control_width_resize = latents_shape[3] * 8
        if control_input is None:
            control_list = None
        elif isinstance(control_input, list) and len(control_input) == 0:
            control_list = None
        elif isinstance(control_input, ControlField):
            control_list = [control_input]
        elif isinstance(control_input, list) and len(control_input) > 0 and isinstance(control_input[0], ControlField):
            control_list = control_input
        else:
            control_list = None
        if control_list is None:
            control_data = None
            # from above handling, any control that is not None should now be of type list[ControlField]
        else:
            # FIXME: add checks to skip entry if model or image is None
            #        and if weight is None, populate with default 1.0?
            control_data = []
            control_models = []
            for control_info in control_list:
                control_model = exit_stack.enter_context(
                    context.services.model_manager.get_model(
                        model_name=control_info.control_model.model_name,
                        model_type=ModelType.ControlNet,
                        base_model=control_info.control_model.base_model,
                        context=context,
                    )
                )

                control_models.append(control_model)
                control_image_field = control_info.image
                input_image = context.services.images.get_pil_image(control_image_field.image_name)
                # self.image.image_type, self.image.image_name
                # FIXME: still need to test with different widths, heights, devices, dtypes
                #        and add in batch_size, num_images_per_prompt?
                #        and do real check for classifier_free_guidance?
                # prepare_control_image should return torch.Tensor of shape(batch_size, 3, height, width)
                control_image = prepare_control_image(
                    image=input_image,
                    do_classifier_free_guidance=do_classifier_free_guidance,
                    width=control_width_resize,
                    height=control_height_resize,
                    # batch_size=batch_size * num_images_per_prompt,
                    # num_images_per_prompt=num_images_per_prompt,
                    device=control_model.device,
                    dtype=control_model.dtype,
                    control_mode=control_info.control_mode,
                    resize_mode=control_info.resize_mode,
                )
                control_item = ControlNetData(
                    model=control_model,
                    image_tensor=control_image,
                    weight=control_info.control_weight,
                    begin_step_percent=control_info.begin_step_percent,
                    end_step_percent=control_info.end_step_percent,
                    control_mode=control_info.control_mode,
                    # any resizing needed should currently be happening in prepare_control_image(),
                    #    but adding resize_mode to ControlNetData in case needed in the future
                    resize_mode=control_info.resize_mode,
                )
                control_data.append(control_item)
                # MultiControlNetModel has been refactored out, just need list[ControlNetData]
        return control_data

    # original idea by https://github.com/AmericanPresidentJimmyCarter
    # TODO: research more for second order schedulers timesteps
    def init_scheduler(self, scheduler, device, steps, denoising_start, denoising_end):
        if scheduler.config.get("cpu_only", False):
            scheduler.set_timesteps(steps, device="cpu")
            timesteps = scheduler.timesteps.to(device=device)
        else:
            scheduler.set_timesteps(steps, device=device)
            timesteps = scheduler.timesteps

        # skip greater order timesteps
        _timesteps = timesteps[:: scheduler.order]

        # get start timestep index
        t_start_val = int(round(scheduler.config.num_train_timesteps * (1 - denoising_start)))
        t_start_idx = len(list(filter(lambda ts: ts >= t_start_val, _timesteps)))

        # get end timestep index
        t_end_val = int(round(scheduler.config.num_train_timesteps * (1 - denoising_end)))
        t_end_idx = len(list(filter(lambda ts: ts >= t_end_val, _timesteps[t_start_idx:])))

        # apply order to indexes
        t_start_idx *= scheduler.order
        t_end_idx *= scheduler.order

        init_timestep = timesteps[t_start_idx : t_start_idx + 1]
        timesteps = timesteps[t_start_idx : t_start_idx + t_end_idx]
        num_inference_steps = len(timesteps) // scheduler.order

        return num_inference_steps, timesteps, init_timestep

    def prep_inpaint_mask(self, context, latents):
        if self.denoise_mask is None:
            return None, None

        mask = context.services.latents.get(self.denoise_mask.mask_name)
        mask = tv_resize(mask, latents.shape[-2:], T.InterpolationMode.BILINEAR, antialias=False)
        if self.denoise_mask.masked_latents_name is not None:
            masked_latents = context.services.latents.get(self.denoise_mask.masked_latents_name)
        else:
            masked_latents = None

        return 1 - mask, masked_latents

    @torch.no_grad()
    def invoke(self, context: InvocationContext) -> LatentsOutput:
        with SilenceWarnings():  # this quenches NSFW nag from diffusers
            seed = None
            noise = None
            if self.noise is not None:
                noise = context.services.latents.get(self.noise.latents_name)
                seed = self.noise.seed

            if self.latents is not None:
                latents = context.services.latents.get(self.latents.latents_name)
                if seed is None:
                    seed = self.latents.seed

                if noise is not None and noise.shape[1:] != latents.shape[1:]:
                    raise Exception(f"Incompatable 'noise' and 'latents' shapes: {latents.shape=} {noise.shape=}")

            elif noise is not None:
                latents = torch.zeros_like(noise)
            else:
                raise Exception("'latents' or 'noise' must be provided!")

            if seed is None:
                seed = 0

            mask, masked_latents = self.prep_inpaint_mask(context, latents)

            # Get the source node id (we are invoking the prepared node)
            graph_execution_state = context.services.graph_execution_manager.get(context.graph_execution_state_id)
            source_node_id = graph_execution_state.prepared_source_mapping[self.id]

            def step_callback(state: PipelineIntermediateState):
                self.dispatch_progress(context, source_node_id, state, self.unet.unet.base_model)

            def _lora_loader():
                for lora in self.unet.loras:
                    lora_info = context.services.model_manager.get_model(
                        **lora.dict(exclude={"weight"}),
                        context=context,
                    )
                    yield (lora_info.context.model, lora.weight)
                    del lora_info
                return

            unet_info = context.services.model_manager.get_model(
                **self.unet.unet.dict(),
                context=context,
            )
            with ExitStack() as exit_stack, ModelPatcher.apply_lora_unet(
                unet_info.context.model, _lora_loader()
            ), set_seamless(unet_info.context.model, self.unet.seamless_axes), unet_info as unet:
                latents = latents.to(device=unet.device, dtype=unet.dtype)
                if noise is not None:
                    noise = noise.to(device=unet.device, dtype=unet.dtype)
                if mask is not None:
                    mask = mask.to(device=unet.device, dtype=unet.dtype)
                if masked_latents is not None:
                    masked_latents = masked_latents.to(device=unet.device, dtype=unet.dtype)

                scheduler = get_scheduler(
                    context=context,
                    scheduler_info=self.unet.scheduler,
                    scheduler_name=self.scheduler,
                    seed=seed,
                )

                pipeline = self.create_pipeline(unet, scheduler)
                conditioning_data = self.get_conditioning_data(context, scheduler, unet, seed)

                control_data = self.prep_control_data(
                    model=pipeline,
                    context=context,
                    control_input=self.control,
                    latents_shape=latents.shape,
                    # do_classifier_free_guidance=(self.cfg_scale >= 1.0))
                    do_classifier_free_guidance=True,
                    exit_stack=exit_stack,
                )

                num_inference_steps, timesteps, init_timestep = self.init_scheduler(
                    scheduler,
                    device=unet.device,
                    steps=self.steps,
                    denoising_start=self.denoising_start,
                    denoising_end=self.denoising_end,
                )

                result_latents, result_attention_map_saver = pipeline.latents_from_embeddings(
                    latents=latents,
                    timesteps=timesteps,
                    init_timestep=init_timestep,
                    noise=noise,
                    seed=seed,
                    mask=mask,
                    masked_latents=masked_latents,
                    num_inference_steps=num_inference_steps,
                    conditioning_data=conditioning_data,
                    control_data=control_data,  # list[ControlNetData]
                    callback=step_callback,
                )

            # https://discuss.huggingface.co/t/memory-usage-by-later-pipeline-stages/23699
            result_latents = result_latents.to("cpu")
            torch.cuda.empty_cache()

            name = f"{context.graph_execution_state_id}__{self.id}"
            context.services.latents.save(name, result_latents)
        return build_latents_output(latents_name=name, latents=result_latents, seed=seed)


@invocation("l2i", title="Latents to Image", tags=["latents", "image", "vae", "l2i"], category="latents")
class LatentsToImageInvocation(BaseInvocation):
    """Generates an image from latents."""

    latents: LatentsField = InputField(
        description=FieldDescriptions.latents,
        input=Input.Connection,
    )
    vae: VaeField = InputField(
        description=FieldDescriptions.vae,
        input=Input.Connection,
    )
    tiled: bool = InputField(default=False, description=FieldDescriptions.tiled)
    fp32: bool = InputField(default=DEFAULT_PRECISION == "float32", description=FieldDescriptions.fp32)
    metadata: CoreMetadata = InputField(
        default=None,
        description=FieldDescriptions.core_metadata,
        ui_hidden=True,
    )

    @torch.no_grad()
    def invoke(self, context: InvocationContext) -> ImageOutput:
        latents = context.services.latents.get(self.latents.latents_name)

        vae_info = context.services.model_manager.get_model(
            **self.vae.vae.dict(),
            context=context,
        )

        with set_seamless(vae_info.context.model, self.vae.seamless_axes), vae_info as vae:
            latents = latents.to(vae.device)
            if self.fp32:
                vae.to(dtype=torch.float32)

                use_torch_2_0_or_xformers = isinstance(
                    vae.decoder.mid_block.attentions[0].processor,
                    (
                        AttnProcessor2_0,
                        XFormersAttnProcessor,
                        LoRAXFormersAttnProcessor,
                        LoRAAttnProcessor2_0,
                    ),
                )
                # if xformers or torch_2_0 is used attention block does not need
                # to be in float32 which can save lots of memory
                if use_torch_2_0_or_xformers:
                    vae.post_quant_conv.to(latents.dtype)
                    vae.decoder.conv_in.to(latents.dtype)
                    vae.decoder.mid_block.to(latents.dtype)
                else:
                    latents = latents.float()

            else:
                vae.to(dtype=torch.float16)
                latents = latents.half()

            try:
                if self.tiled or context.services.configuration.tiled_decode:
                    vae.enable_tiling()
                else:
                    vae.disable_tiling()
            except AttributeError as err:
                # FIXME: This is a TEMPORARY measure until AutoencoderTiny gets tiling support from https://github.com/huggingface/diffusers/pull/4627
                if err.name.endswith("_tiling"):
                    InvokeAILogger.getLogger(self.__class__.__name__).debug(
                        "ignoring tiling error for %s", vae.__class__, exc_info=err
                    )
                else:
                    raise

            # clear memory as vae decode can request a lot
            torch.cuda.empty_cache()

            with torch.inference_mode():
                # copied from diffusers pipeline
                latents = latents / vae.config.scaling_factor
                image = vae.decode(latents, return_dict=False)[0]
                image = (image / 2 + 0.5).clamp(0, 1)  # denormalize
                # we always cast to float32 as this does not cause significant overhead and is compatible with bfloat16
                np_image = image.cpu().permute(0, 2, 3, 1).float().numpy()

                image = VaeImageProcessor.numpy_to_pil(np_image)[0]

        torch.cuda.empty_cache()

        image_dto = context.services.images.create(
            image=image,
            image_origin=ResourceOrigin.INTERNAL,
            image_category=ImageCategory.GENERAL,
            node_id=self.id,
            session_id=context.graph_execution_state_id,
            is_intermediate=self.is_intermediate,
            metadata=self.metadata.dict() if self.metadata else None,
            workflow=self.workflow,
        )

        return ImageOutput(
            image=ImageField(image_name=image_dto.image_name),
            width=image_dto.width,
            height=image_dto.height,
        )


LATENTS_INTERPOLATION_MODE = Literal["nearest", "linear", "bilinear", "bicubic", "trilinear", "area", "nearest-exact"]


@invocation("lresize", title="Resize Latents", tags=["latents", "resize"], category="latents")
class ResizeLatentsInvocation(BaseInvocation):
    """Resizes latents to explicit width/height (in pixels). Provided dimensions are floor-divided by 8."""

    latents: LatentsField = InputField(
        description=FieldDescriptions.latents,
        input=Input.Connection,
    )
    width: int = InputField(
        ge=64,
        multiple_of=8,
        description=FieldDescriptions.width,
    )
    height: int = InputField(
        ge=64,
        multiple_of=8,
        description=FieldDescriptions.width,
    )
    mode: LATENTS_INTERPOLATION_MODE = InputField(default="bilinear", description=FieldDescriptions.interp_mode)
    antialias: bool = InputField(default=False, description=FieldDescriptions.torch_antialias)

    def invoke(self, context: InvocationContext) -> LatentsOutput:
        latents = context.services.latents.get(self.latents.latents_name)

        # TODO:
        device = choose_torch_device()

        resized_latents = torch.nn.functional.interpolate(
            latents.to(device),
            size=(self.height // 8, self.width // 8),
            mode=self.mode,
            antialias=self.antialias if self.mode in ["bilinear", "bicubic"] else False,
        )

        # https://discuss.huggingface.co/t/memory-usage-by-later-pipeline-stages/23699
        resized_latents = resized_latents.to("cpu")
        torch.cuda.empty_cache()

        name = f"{context.graph_execution_state_id}__{self.id}"
        # context.services.latents.set(name, resized_latents)
        context.services.latents.save(name, resized_latents)
        return build_latents_output(latents_name=name, latents=resized_latents, seed=self.latents.seed)


@invocation("lscale", title="Scale Latents", tags=["latents", "resize"], category="latents")
class ScaleLatentsInvocation(BaseInvocation):
    """Scales latents by a given factor."""

    latents: LatentsField = InputField(
        description=FieldDescriptions.latents,
        input=Input.Connection,
    )
    scale_factor: float = InputField(gt=0, description=FieldDescriptions.scale_factor)
    mode: LATENTS_INTERPOLATION_MODE = InputField(default="bilinear", description=FieldDescriptions.interp_mode)
    antialias: bool = InputField(default=False, description=FieldDescriptions.torch_antialias)

    def invoke(self, context: InvocationContext) -> LatentsOutput:
        latents = context.services.latents.get(self.latents.latents_name)

        # TODO:
        device = choose_torch_device()

        # resizing
        resized_latents = torch.nn.functional.interpolate(
            latents.to(device),
            scale_factor=self.scale_factor,
            mode=self.mode,
            antialias=self.antialias if self.mode in ["bilinear", "bicubic"] else False,
        )

        # https://discuss.huggingface.co/t/memory-usage-by-later-pipeline-stages/23699
        resized_latents = resized_latents.to("cpu")
        torch.cuda.empty_cache()

        name = f"{context.graph_execution_state_id}__{self.id}"
        # context.services.latents.set(name, resized_latents)
        context.services.latents.save(name, resized_latents)
        return build_latents_output(latents_name=name, latents=resized_latents, seed=self.latents.seed)


@invocation("i2l", title="Image to Latents", tags=["latents", "image", "vae", "i2l"], category="latents")
class ImageToLatentsInvocation(BaseInvocation):
    """Encodes an image into latents."""

    image: ImageField = InputField(
        description="The image to encode",
    )
    vae: VaeField = InputField(
        description=FieldDescriptions.vae,
        input=Input.Connection,
    )
    tiled: bool = InputField(default=False, description=FieldDescriptions.tiled)
    fp32: bool = InputField(default=DEFAULT_PRECISION == "float32", description=FieldDescriptions.fp32)

    @staticmethod
    def vae_encode(vae_info, upcast, tiled, image_tensor):
        with vae_info as vae:
            orig_dtype = vae.dtype
            if upcast:
                vae.to(dtype=torch.float32)

                use_torch_2_0_or_xformers = isinstance(
                    vae.decoder.mid_block.attentions[0].processor,
                    (
                        AttnProcessor2_0,
                        XFormersAttnProcessor,
                        LoRAXFormersAttnProcessor,
                        LoRAAttnProcessor2_0,
                    ),
                )
                # if xformers or torch_2_0 is used attention block does not need
                # to be in float32 which can save lots of memory
                if use_torch_2_0_or_xformers:
                    vae.post_quant_conv.to(orig_dtype)
                    vae.decoder.conv_in.to(orig_dtype)
                    vae.decoder.mid_block.to(orig_dtype)
                # else:
                #    latents = latents.float()

            else:
                vae.to(dtype=torch.float16)
                # latents = latents.half()

<<<<<<< HEAD
            try:
                if self.tiled:
                    vae.enable_tiling()
                else:
                    vae.disable_tiling()
            except AttributeError as err:
                # FIXME: This is a TEMPORARY measure until AutoencoderTiny gets tiling support from https://github.com/huggingface/diffusers/pull/4627
                if err.name.endswith("_tiling"):
                    InvokeAILogger.getLogger(self.__class__.__name__).debug(
                        "ignoring tiling error for %s", vae.__class__, exc_info=err
                    )
                else:
                    raise
=======
            if tiled:
                vae.enable_tiling()
            else:
                vae.disable_tiling()
>>>>>>> a74e2108

            # non_noised_latents_from_image
            image_tensor = image_tensor.to(device=vae.device, dtype=vae.dtype)
            with torch.inference_mode():
                latents = self._encode_to_tensor(vae, image_tensor)

            latents = vae.config.scaling_factor * latents
            latents = latents.to(dtype=orig_dtype)

        return latents

    @torch.no_grad()
    def invoke(self, context: InvocationContext) -> LatentsOutput:
        image = context.services.images.get_pil_image(self.image.image_name)

        vae_info = context.services.model_manager.get_model(
            **self.vae.vae.dict(),
            context=context,
        )

        image_tensor = image_resized_to_grid_as_tensor(image.convert("RGB"))
        if image_tensor.dim() == 3:
            image_tensor = einops.rearrange(image_tensor, "c h w -> 1 c h w")

        latents = self.vae_encode(vae_info, self.fp32, self.tiled, image_tensor)

        name = f"{context.graph_execution_state_id}__{self.id}"
        latents = latents.to("cpu")
        context.services.latents.save(name, latents)
        return build_latents_output(latents_name=name, latents=latents, seed=None)

    @singledispatchmethod
    def _encode_to_tensor(self, vae: AutoencoderKL, image_tensor: torch.FloatTensor) -> torch.FloatTensor:
        image_tensor_dist = vae.encode(image_tensor).latent_dist
        latents = image_tensor_dist.sample().to(dtype=vae.dtype)  # FIXME: uses torch.randn. make reproducible!
        return latents

    @_encode_to_tensor.register
    def _(self, vae: AutoencoderTiny, image_tensor: torch.FloatTensor) -> torch.FloatTensor:
        return vae.encode(image_tensor).latents


@invocation("lblend", title="Blend Latents", tags=["latents", "blend"], category="latents")
class BlendLatentsInvocation(BaseInvocation):
    """Blend two latents using a given alpha. Latents must have same size."""

    latents_a: LatentsField = InputField(
        description=FieldDescriptions.latents,
        input=Input.Connection,
    )
    latents_b: LatentsField = InputField(
        description=FieldDescriptions.latents,
        input=Input.Connection,
    )
    alpha: float = InputField(default=0.5, description=FieldDescriptions.blend_alpha)

    def invoke(self, context: InvocationContext) -> LatentsOutput:
        latents_a = context.services.latents.get(self.latents_a.latents_name)
        latents_b = context.services.latents.get(self.latents_b.latents_name)

        if latents_a.shape != latents_b.shape:
            raise "Latents to blend must be the same size."

        # TODO:
        device = choose_torch_device()

        def slerp(t, v0, v1, DOT_THRESHOLD=0.9995):
            """
            Spherical linear interpolation
            Args:
                t (float/np.ndarray): Float value between 0.0 and 1.0
                v0 (np.ndarray): Starting vector
                v1 (np.ndarray): Final vector
                DOT_THRESHOLD (float): Threshold for considering the two vectors as
                                    colineal. Not recommended to alter this.
            Returns:
                v2 (np.ndarray): Interpolation vector between v0 and v1
            """
            inputs_are_torch = False
            if not isinstance(v0, np.ndarray):
                inputs_are_torch = True
                v0 = v0.detach().cpu().numpy()
            if not isinstance(v1, np.ndarray):
                inputs_are_torch = True
                v1 = v1.detach().cpu().numpy()

            dot = np.sum(v0 * v1 / (np.linalg.norm(v0) * np.linalg.norm(v1)))
            if np.abs(dot) > DOT_THRESHOLD:
                v2 = (1 - t) * v0 + t * v1
            else:
                theta_0 = np.arccos(dot)
                sin_theta_0 = np.sin(theta_0)
                theta_t = theta_0 * t
                sin_theta_t = np.sin(theta_t)
                s0 = np.sin(theta_0 - theta_t) / sin_theta_0
                s1 = sin_theta_t / sin_theta_0
                v2 = s0 * v0 + s1 * v1

            if inputs_are_torch:
                v2 = torch.from_numpy(v2).to(device)

            return v2

        # blend
        blended_latents = slerp(self.alpha, latents_a, latents_b)

        # https://discuss.huggingface.co/t/memory-usage-by-later-pipeline-stages/23699
        blended_latents = blended_latents.to("cpu")
        torch.cuda.empty_cache()

        name = f"{context.graph_execution_state_id}__{self.id}"
        # context.services.latents.set(name, resized_latents)
        context.services.latents.save(name, blended_latents)
        return build_latents_output(latents_name=name, latents=blended_latents)<|MERGE_RESOLUTION|>--- conflicted
+++ resolved
@@ -34,24 +34,6 @@
 from invokeai.app.util.controlnet_utils import prepare_control_image
 from invokeai.app.util.step_callback import stable_diffusion_step_callback
 from invokeai.backend.model_management.models import ModelType, SilenceWarnings
-<<<<<<< HEAD
-=======
-
-from ...backend.model_management.lora import ModelPatcher
-from ...backend.model_management.seamless import set_seamless
-from ...backend.model_management.models import BaseModelType
-from ...backend.stable_diffusion import PipelineIntermediateState
-from ...backend.stable_diffusion.diffusers_pipeline import (
-    ConditioningData,
-    ControlNetData,
-    StableDiffusionGeneratorPipeline,
-    image_resized_to_grid_as_tensor,
-)
-from ...backend.stable_diffusion.diffusion.shared_invokeai_diffusion import PostprocessingSettings
-from ...backend.stable_diffusion.schedulers import SCHEDULER_MAP
-from ...backend.util.devices import choose_precision, choose_torch_device
-from ..models.image import ImageCategory, ResourceOrigin
->>>>>>> a74e2108
 from .baseinvocation import (
     BaseInvocation,
     BaseInvocationOutput,
@@ -70,6 +52,7 @@
 from ..models.image import ImageCategory, ResourceOrigin
 from ...backend.model_management import BaseModelType
 from ...backend.model_management.lora import ModelPatcher
+from ...backend.model_management.seamless import set_seamless
 from ...backend.stable_diffusion import PipelineIntermediateState
 from ...backend.stable_diffusion.diffusers_pipeline import (
     ConditioningData,
@@ -790,31 +773,24 @@
                 vae.to(dtype=torch.float16)
                 # latents = latents.half()
 
-<<<<<<< HEAD
             try:
-                if self.tiled:
+                if tiled:
                     vae.enable_tiling()
                 else:
                     vae.disable_tiling()
             except AttributeError as err:
                 # FIXME: This is a TEMPORARY measure until AutoencoderTiny gets tiling support from https://github.com/huggingface/diffusers/pull/4627
                 if err.name.endswith("_tiling"):
-                    InvokeAILogger.getLogger(self.__class__.__name__).debug(
+                    InvokeAILogger.getLogger(ImageToLatentsInvocation.__name__).debug(
                         "ignoring tiling error for %s", vae.__class__, exc_info=err
                     )
                 else:
                     raise
-=======
-            if tiled:
-                vae.enable_tiling()
-            else:
-                vae.disable_tiling()
->>>>>>> a74e2108
 
             # non_noised_latents_from_image
             image_tensor = image_tensor.to(device=vae.device, dtype=vae.dtype)
             with torch.inference_mode():
-                latents = self._encode_to_tensor(vae, image_tensor)
+                latents = ImageToLatentsInvocation._encode_to_tensor(vae, image_tensor)
 
             latents = vae.config.scaling_factor * latents
             latents = latents.to(dtype=orig_dtype)
@@ -842,13 +818,15 @@
         return build_latents_output(latents_name=name, latents=latents, seed=None)
 
     @singledispatchmethod
-    def _encode_to_tensor(self, vae: AutoencoderKL, image_tensor: torch.FloatTensor) -> torch.FloatTensor:
+    @staticmethod
+    def _encode_to_tensor(vae: AutoencoderKL, image_tensor: torch.FloatTensor) -> torch.FloatTensor:
         image_tensor_dist = vae.encode(image_tensor).latent_dist
         latents = image_tensor_dist.sample().to(dtype=vae.dtype)  # FIXME: uses torch.randn. make reproducible!
         return latents
 
     @_encode_to_tensor.register
-    def _(self, vae: AutoencoderTiny, image_tensor: torch.FloatTensor) -> torch.FloatTensor:
+    @staticmethod
+    def _(vae: AutoencoderTiny, image_tensor: torch.FloatTensor) -> torch.FloatTensor:
         return vae.encode(image_tensor).latents
 
 
