--- conflicted
+++ resolved
@@ -26,14 +26,8 @@
 LEGACY_INIT_FILE = Path("invokeai.init")
 DEFAULT_RAM_CACHE = 10.0
 DEFAULT_VRAM_CACHE = 0.25
-<<<<<<< HEAD
-DEFAULT_CONVERT_CACHE = 20.0
 DEVICE = Literal["auto", "cpu", "cuda:0", "cuda:1", "cuda:2", "cuda:3", "cuda:4", "cuda:5", "cuda:6", "cuda:7", "mps"]
-PRECISION = Literal["auto", "float16", "bfloat16", "float32", "autocast"]
-=======
-DEVICE = Literal["auto", "cpu", "cuda", "cuda:1", "mps"]
 PRECISION = Literal["auto", "float16", "bfloat16", "float32"]
->>>>>>> 5c8cf991
 ATTENTION_TYPE = Literal["auto", "normal", "xformers", "sliced", "torch-sdp"]
 ATTENTION_SLICE_SIZE = Literal["auto", "balanced", "max", 1, 2, 3, 4, 5, 6, 7, 8]
 LOG_FORMAT = Literal["plain", "color", "syslog", "legacy"]
@@ -112,7 +106,7 @@
         log_memory_usage: If True, a memory snapshot will be captured before and after every model cache operation, and the result will be logged (at debug level). There is a time cost to capturing the memory snapshots, so it is recommended to only enable this feature if you are actively inspecting the model cache's behaviour.
         device: Preferred execution device. `auto` will choose the device depending on the hardware platform and the installed torch capabilities.<br>Valid values: `auto`, `cpu`, `cuda:0`, `cuda:1`, `cuda:2`, `cuda:3`, `cuda:4`, `cuda:5`, `cuda:6`, `cuda:7`, `mps`
         devices: List of execution devices; will override default device selected.
-        precision: Floating point precision. `float16` will consume half the memory of `float32` but produce slightly lower-quality images. The `auto` setting will guess the proper precision based on your video card and operating system.<br>Valid values: `auto`, `float16`, `bfloat16`, `float32`, `autocast`
+        precision: Floating point precision. `float16` will consume half the memory of `float32` but produce slightly lower-quality images. The `auto` setting will guess the proper precision based on your video card and operating system.<br>Valid values: `auto`, `float16`, `bfloat16`, `float32`
         sequential_guidance: Whether to calculate guidance in serial instead of in parallel, lowering memory requirements.
         attention_type: Attention type.<br>Valid values: `auto`, `normal`, `xformers`, `sliced`, `torch-sdp`
         attention_slice_size: Slice size, valid when attention_type=="sliced".<br>Valid values: `auto`, `balanced`, `max`, `1`, `2`, `3`, `4`, `5`, `6`, `7`, `8`
@@ -408,7 +402,7 @@
 
 
 def migrate_v4_0_0_to_4_0_1_config_dict(config_dict: dict[str, Any]) -> dict[str, Any]:
-    """Migrate v4.0.0 config dictionary to a v4.0.1 config dictionary
+    """Migrate v4.0.0 config dictionary to a v4.0.1 config dictionary.
 
     Args:
         config_dict: A dictionary of settings from a v4.0.0 config file.
@@ -438,26 +432,6 @@
     parsed_config_dict.pop("convert_cache", None)
     parsed_config_dict["schema_version"] = "4.0.2"
     return parsed_config_dict
-
-
-def migrate_v4_0_1_config_dict(config_dict: dict[str, Any]) -> InvokeAIAppConfig:
-    """Migrate v4.0.1 config dictionary to a current config object.
-
-    A few new multi-GPU options were added in 4.0.2, and this simply
-    updates the schema label.
-
-    Args:
-        config_dict: A dictionary of settings from a v4.0.1 config file.
-
-    Returns:
-        An instance of `InvokeAIAppConfig` with the migrated settings.
-    """
-    parsed_config_dict: dict[str, Any] = {}
-    for k, _ in config_dict.items():
-        if k == "schema_version":
-            parsed_config_dict[k] = CONFIG_SCHEMA_VERSION
-    config = DefaultInvokeAIAppConfig.model_validate(parsed_config_dict)
-    return config
 
 
 # TO DO: replace this with a formal registration and migration system
@@ -497,14 +471,7 @@
             shutil.copy(config_path.with_suffix(".yaml.bak"), config_path)
             raise RuntimeError(f"Failed to load and migrate v3 config file {config_path}: {e}") from e
 
-<<<<<<< HEAD
-    elif loaded_config_dict["schema_version"] == "4.0.1":
-        loaded_config_dict = migrate_v4_0_1_config_dict(loaded_config_dict)
-        loaded_config_dict.write_file(config_path)
-
     # Attempt to load as a v4 config file
-=======
->>>>>>> 5c8cf991
     try:
         # Meta is not included in the model fields, so we need to validate it separately
         config = InvokeAIAppConfig.model_validate(loaded_config_dict)
