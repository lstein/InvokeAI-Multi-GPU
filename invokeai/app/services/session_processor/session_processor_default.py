--- conflicted
+++ resolved
@@ -1,7 +1,7 @@
 import traceback
 from contextlib import suppress
 from queue import Queue
-from threading import BoundedSemaphore, Lock, Thread
+from threading import BoundedSemaphore, Thread, Lock
 from threading import Event as ThreadEvent
 from typing import Optional, Set
 
@@ -14,9 +14,6 @@
     register_events,
 )
 from invokeai.app.services.invocation_stats.invocation_stats_common import GESStatsNotFoundError
-<<<<<<< HEAD
-from invokeai.app.services.invocation_stats.invocation_stats_default import InvocationStatsService
-=======
 from invokeai.app.services.session_processor.session_processor_base import (
     OnAfterRunNode,
     OnAfterRunSession,
@@ -25,7 +22,6 @@
     OnNodeError,
     OnNonFatalProcessorError,
 )
->>>>>>> 6b244247
 from invokeai.app.services.session_processor.session_processor_common import CanceledException
 from invokeai.app.services.session_queue.session_queue_common import SessionQueueItem, SessionQueueItemNotFoundError
 from invokeai.app.services.shared.graph import NodeInputError
@@ -63,8 +59,9 @@
         self._on_after_run_node_callbacks = on_after_run_node_callbacks or []
         self._on_node_error_callbacks = on_node_error_callbacks or []
         self._on_after_run_session_callbacks = on_after_run_session_callbacks or []
-
-    def start(self, services: InvocationServices, cancel_event: ThreadEvent, profiler: Optional[Profiler] = None):
+        self._process_lock = Lock()
+
+    def start(self, services: InvocationServices, cancel_event: ThreadEvent, profiler: Optional[Profiler] = None) -> None:
         self._services = services
         self._cancel_event = cancel_event
         self._profiler = profiler
@@ -82,7 +79,8 @@
         # Loop over invocations until the session is complete or canceled
         while True:
             try:
-                invocation = queue_item.session.next()
+                with self._process_lock:
+                    invocation = queue_item.session.next()
             # Anything other than a `NodeInputError` is handled as a processor error
             except NodeInputError as e:
                 error_type = e.__class__.__name__
@@ -114,7 +112,7 @@
 
         self._on_after_run_session(queue_item=queue_item)
 
-    def run_node(self, invocation: BaseInvocation, queue_item: SessionQueueItem):
+    def run_node(self, invocation: BaseInvocation, queue_item: SessionQueueItem) -> None:
         try:
             # Any unhandled exception in this scope is an invocation error & will fail the graph
             with self._services.performance_statistics.collect_stats(invocation, queue_item.session_id):
@@ -314,9 +312,6 @@
 
 
 class DefaultSessionProcessor(SessionProcessorBase):
-<<<<<<< HEAD
-    def start(self, invoker: Invoker, polling_interval: int = 1) -> None:
-=======
     def __init__(
         self,
         session_runner: Optional[SessionRunnerBase] = None,
@@ -332,10 +327,8 @@
         self._polling_interval = polling_interval
 
     def start(self, invoker: Invoker) -> None:
->>>>>>> 6b244247
         self._invoker: Invoker = invoker
-        self._queue_items: Set[int] = set()
-        self._sessions_to_cancel: Set[int] = set()
+        self._active_queue_items: Set[SessionQueueItem] = set()
         self._invocation: Optional[BaseInvocation] = None
 
         self._resume_event = ThreadEvent()
@@ -347,19 +340,7 @@
         register_events(BatchEnqueuedEvent, self._on_batch_enqueued)
         register_events(QueueItemStatusChangedEvent, self._on_queue_item_status_changed)
 
-<<<<<<< HEAD
-        self._thread_limit = 1
         self._thread_semaphore = BoundedSemaphore(self._thread_limit)
-        self._polling_interval = polling_interval
-=======
-        self._thread_semaphore = BoundedSemaphore(self._thread_limit)
->>>>>>> 6b244247
-
-        self._worker_thread_count = self._invoker.services.configuration.max_threads or len(
-            TorchDevice.execution_devices()
-        )
-        self._session_worker_queue: Queue[SessionQueueItem] = Queue()
-        self._process_lock = Lock()
 
         # If profiling is enabled, create a profiler. The same profiler will be used for all sessions. Internally,
         # the profiler will create a new profile for each session.
@@ -373,11 +354,14 @@
             else None
         )
 
-<<<<<<< HEAD
-        # main session processor loop - single thread
-=======
+        self._worker_thread_count = self._invoker.services.configuration.max_threads or len(
+            TorchDevice.execution_devices()
+        )
+
+        self._session_worker_queue: Queue[SessionQueueItem] = Queue()
+
         self.session_runner.start(services=invoker.services, cancel_event=self._cancel_event, profiler=self._profiler)
->>>>>>> 6b244247
+        # Session processor - singlethreaded
         self._thread = Thread(
             name="session_processor",
             target=self._process,
@@ -400,42 +384,23 @@
             )
             worker.start()
 
+
     def stop(self, *args, **kwargs) -> None:
         self._stop_event.set()
 
     def _poll_now(self) -> None:
         self._poll_now_event.set()
 
-<<<<<<< HEAD
-    async def _on_queue_event(self, event: FastAPIEvent) -> None:
-        event_name = event[1]["event"]
-
-        if event_name == "session_canceled" and event[1]["data"]["queue_item_id"] in self._queue_items:
-            self._sessions_to_cancel.add(event[1]["data"]["queue_item_id"])
+    async def _on_queue_cleared(self, event: FastAPIEvent[QueueClearedEvent]) -> None:
+        if any(item.queue_id == event[1].queue_id for item in self._active_queue_items):
             self._cancel_event.set()
             self._poll_now()
-        elif event_name == "queue_cleared" and event[1]["data"]["queue_id"] in self._queue_items:
-            self._sessions_to_cancel.add(event[1]["data"]["queue_item_id"])
-            self._cancel_event.set()
-            self._poll_now()
-        elif event_name == "batch_enqueued":
-            self._poll_now()
-        elif event_name == "queue_item_status_changed" and event[1]["data"]["queue_item"]["status"] in [
-            "completed",
-            "failed",
-            "canceled",
-        ]:
-=======
-    async def _on_queue_cleared(self, event: FastAPIEvent[QueueClearedEvent]) -> None:
-        if self._queue_item and self._queue_item.queue_id == event[1].queue_id:
-            self._cancel_event.set()
-            self._poll_now()
 
     async def _on_batch_enqueued(self, event: FastAPIEvent[BatchEnqueuedEvent]) -> None:
         self._poll_now()
 
     async def _on_queue_item_status_changed(self, event: FastAPIEvent[QueueItemStatusChangedEvent]) -> None:
-        if self._queue_item and event[1].status in ["completed", "failed", "canceled"]:
+        if self._active_queue_items and event[1].status in ["completed", "failed", "canceled"]:
             # When the queue item is canceled via HTTP, the queue item status is set to `"canceled"` and this event is
             # emitted. We need to respond to this event and stop graph execution. This is done by setting the cancel
             # event, which the session runner checks between invocations. If set, the session runner loop is broken.
@@ -445,7 +410,6 @@
             # is canceled, and if it is, raises a `CanceledException` to stop execution immediately.
             if event[1].status == "canceled":
                 self._cancel_event.set()
->>>>>>> 6b244247
             self._poll_now()
 
     def resume(self) -> SessionProcessorStatus:
@@ -461,7 +425,7 @@
     def get_status(self) -> SessionProcessorStatus:
         return SessionProcessorStatus(
             is_started=self._resume_event.is_set(),
-            is_processing=len(self._queue_items) > 0,
+            is_processing=len(self._active_queue_items) > 0,
         )
 
     def _process(
@@ -470,12 +434,7 @@
         poll_now_event: ThreadEvent,
         resume_event: ThreadEvent,
         cancel_event: ThreadEvent,
-<<<<<<< HEAD
-    ) -> None:
-        # Outermost processor try block; any unhandled exception is a fatal processor error
-=======
     ):
->>>>>>> 6b244247
         try:
             # Any unhandled exception in this block is a fatal processor error and will stop the processor.
             self._thread_semaphore.acquire()
@@ -485,231 +444,28 @@
 
             while not stop_event.is_set():
                 poll_now_event.clear()
-<<<<<<< HEAD
-                resume_event.wait()
-=======
                 try:
                     # Any unhandled exception in this block is a nonfatal processor error and will be handled.
                     # If we are paused, wait for resume event
                     resume_event.wait()
 
                     # Get the next session to process
-                    self._queue_item = self._invoker.services.session_queue.dequeue()
-
-                    if self._queue_item is None:
+                    queue_item = self._invoker.services.session_queue.dequeue()
+
+                    if queue_item is None:
                         # The queue was empty, wait for next polling interval or event to try again
                         self._invoker.services.logger.debug("Waiting for next polling interval or event")
                         poll_now_event.wait(self._polling_interval)
                         continue
->>>>>>> 6b244247
-
-                # Get the next session to process
-                session = self._invoker.services.session_queue.dequeue()
-
-<<<<<<< HEAD
-                if session is None:
-                    # The queue was empty, wait for next polling interval or event to try again
-                    self._invoker.services.logger.debug("Waiting for next polling interval or event")
-                    poll_now_event.wait(self._polling_interval)
-                    continue
-
-                self._queue_items.add(session.item_id)
-                self._session_worker_queue.put(session)
-                self._invoker.services.logger.debug(f"Executing queue item {session.item_id}")
-                cancel_event.clear()
-        except Exception:
-            # Fatal error in processor, log and pass - we're done here
-            self._invoker.services.logger.error(f"Fatal Error in session processor:\n{traceback.format_exc()}")
-            pass
-        finally:
-            stop_event.clear()
-            poll_now_event.clear()
-            self._queue_items.clear()
-            self._thread_semaphore.release()
-
-    def _process_next_session(self) -> None:
-        profiler = (
-            Profiler(
-                logger=self._invoker.services.logger,
-                output_dir=self._invoker.services.configuration.profiles_path,
-                prefix=self._invoker.services.configuration.profile_prefix,
-            )
-            if self._invoker.services.configuration.profile_graphs
-            else None
-        )
-        stats_service = InvocationStatsService()
-        stats_service.start(self._invoker)
-
-        while True:
-            # Outer try block. Any error here is a fatal processor error
-            try:
-                self._resume_event.wait()
-                session = self._session_worker_queue.get()
-
-                if self._cancel_event.is_set():
-                    if session.item_id in self._sessions_to_cancel:
-                        continue
-
-                if profiler is not None:
-                    profiler.start(profile_id=session.session_id)
-
-                # reserve a GPU for this session - may block
-                with self._invoker.services.model_manager.load.ram_cache.reserve_execution_device():
-                    # Prepare invocations and take the first
-                    with self._process_lock:
-                        invocation = session.session.next()
-
-                    # Loop over invocations until the session is complete or canceled
-                    while invocation is not None and not self._cancel_event.is_set():
-                        self._process_next_invocation(session, invocation, stats_service)
-
-                        # The session is complete if all invocations are complete or there was an error
-                        if session.session.is_complete():
-                            # Send complete event
-                            self._invoker.services.events.emit_graph_execution_complete(
-                                queue_batch_id=session.batch_id,
-                                queue_item_id=session.item_id,
-                                queue_id=session.queue_id,
-                                graph_execution_state_id=session.session.id,
-                            )
-                            # Log stats
-                            # We'll get a GESStatsNotFoundError if we try to log stats for an untracked graph, but in the processor
-                            # we don't care about that - suppress the error.
-                            with suppress(GESStatsNotFoundError):
-                                stats_service.log_stats(session.session.id)
-                                stats_service.reset_stats()
-
-                            # If we are profiling, stop the profiler and dump the profile & stats
-                            if self._profiler:
-                                profile_path = self._profiler.stop()
-                                stats_path = profile_path.with_suffix(".json")
-                                stats_service.dump_stats(
-                                    graph_execution_state_id=session.session.id, output_path=stats_path
-                                )
-                            self._queue_items.remove(session.item_id)
-                            invocation = None
-                        else:
-                            # Prepare the next invocation
-                            with self._process_lock:
-                                invocation = session.session.next()
-
-            except Exception:
-                # Non-fatal error in processor
-                self._invoker.services.logger.error(f"Non-fatal error in session processor:\n{traceback.format_exc()}")
-
-                # Cancel the queue item
-                if session is not None:
-                    self._invoker.services.session_queue.cancel_queue_item(
-                        session.item_id, error=traceback.format_exc()
-                    )
-            finally:
-                self._session_worker_queue.task_done()
-
-    def _process_next_invocation(
-        self,
-        session: SessionQueueItem,
-        invocation: BaseInvocation,
-        stats_service: InvocationStatsService,
-    ) -> None:
-        # get the source node id to provide to clients (the prepared node id is not as useful)
-        source_invocation_id = session.session.prepared_source_mapping[invocation.id]
-
-        self._invoker.services.logger.debug(f"Executing invocation {session.session.id}:{source_invocation_id}")
-
-        # Send starting event
-        self._invoker.services.events.emit_invocation_started(
-            queue_batch_id=session.batch_id,
-            queue_item_id=session.item_id,
-            queue_id=session.queue_id,
-            graph_execution_state_id=session.session_id,
-            node=invocation.model_dump(),
-            source_node_id=source_invocation_id,
-        )
-
-        # Innermost processor try block; any unhandled exception is an invocation error & will fail the graph
-        try:
-            # Build invocation context (the node-facing API)
-            data = InvocationContextData(
-                invocation=invocation,
-                source_invocation_id=source_invocation_id,
-                queue_item=session,
-            )
-            context = build_invocation_context(
-                data=data,
-                services=self._invoker.services,
-                cancel_event=self._cancel_event,
-            )
-
-            # Invoke the node
-            # title = invocation.UIConfig.title
-            with stats_service.collect_stats(invocation, session.session.id):
-                outputs = invocation.invoke_internal(context=context, services=self._invoker.services)
-
-            # Save outputs and history
-            session.session.complete(invocation.id, outputs)
-
-            # Send complete event
-            self._invoker.services.events.emit_invocation_complete(
-                queue_batch_id=session.batch_id,
-                queue_item_id=session.item_id,
-                queue_id=session.queue_id,
-                graph_execution_state_id=session.session.id,
-                node=invocation.model_dump(),
-                source_node_id=source_invocation_id,
-                result=outputs.model_dump(),
-            )
-
-        except KeyboardInterrupt:
-            # TODO(MM2): Create an event for this
-            pass
-
-        except CanceledException:
-            # When the user cancels the graph, we first set the cancel event. The event is checked
-            # between invocations, in this loop. Some invocations are long-running, and we need to
-            # be able to cancel them mid-execution.
-            #
-            # For example, denoising is a long-running invocation with many steps. A step callback
-            # is executed after each step. This step callback checks if the canceled event is set,
-            # then raises a CanceledException to stop execution immediately.
-            #
-            # When we get a CanceledException, we don't need to do anything - just pass and let the
-            # loop go to its next iteration, and the cancel event will be handled correctly.
-            pass
-
-        except Exception as e:
-            error = traceback.format_exc()
-
-            # Save error
-            session.session.set_node_error(invocation.id, error)
-            self._invoker.services.logger.error(
-                f"Error while invoking session {session.session_id}, invocation {invocation.id} ({invocation.get_type()}):\n{e}"
-            )
-            self._invoker.services.logger.error(error)
-
-            # Send error event
-            self._invoker.services.events.emit_invocation_error(
-                queue_batch_id=session.session_id,
-                queue_item_id=session.item_id,
-                queue_id=session.queue_id,
-                graph_execution_state_id=session.session.id,
-                node=invocation.model_dump(),
-                source_node_id=source_invocation_id,
-                error_type=e.__class__.__name__,
-                error=error,
-=======
+
+                    self._session_worker_queue.put(queue_item)
+                    self._invoker.services.logger.debug(f"Scheduling queue item {queue_item.item_id} to run")
+                    cancel_event.clear()
+
                     # Run the graph
-                    self.session_runner.run(queue_item=self._queue_item)
+                    # self.session_runner.run(queue_item=self._queue_item)
 
                 except Exception as e:
-                    error_type = e.__class__.__name__
-                    error_message = str(e)
-                    error_traceback = traceback.format_exc()
-                    self._on_non_fatal_processor_error(
-                        queue_item=self._queue_item,
-                        error_type=error_type,
-                        error_message=error_message,
-                        error_traceback=error_traceback,
-                    )
                     # Wait for next polling interval or event to try again
                     poll_now_event.wait(self._polling_interval)
                     continue
@@ -724,8 +480,24 @@
         finally:
             stop_event.clear()
             poll_now_event.clear()
-            self._queue_item = None
             self._thread_semaphore.release()
+
+    def _process_next_session(self) -> None:
+        while True:
+            self._resume_event.wait()
+            queue_item = self._session_worker_queue.get()
+            if queue_item.status == "canceled":
+                continue
+            try:
+                self._active_queue_items.add(queue_item)
+                # reserve a GPU for this session - may block
+                with self._invoker.services.model_manager.load.ram_cache.reserve_execution_device():
+                    # Run the session on the reserved GPU
+                    self.session_runner.run(queue_item=queue_item)
+            except Exception as e:
+                continue
+            finally:
+                self._active_queue_items.remove(queue_item)
 
     def _on_non_fatal_processor_error(
         self,
@@ -762,5 +534,4 @@
                 error_type=error_type,
                 error_message=error_message,
                 error_traceback=error_traceback,
->>>>>>> 6b244247
             )