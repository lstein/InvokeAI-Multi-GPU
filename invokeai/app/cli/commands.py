--- conflicted
+++ resolved
@@ -2,20 +2,15 @@
 
 from abc import ABC, abstractmethod
 import argparse
-from typing import Any, Callable, Iterable, Literal, get_args, get_origin, get_type_hints
+from typing import Any, Callable, Iterable, Literal, Union, get_args, get_origin, get_type_hints
 from pydantic import BaseModel, Field
 import networkx as nx
 import matplotlib.pyplot as plt
 
-<<<<<<< HEAD
 import invokeai.backend.util.logging as log
-from ..models.image import ImageField
-from ..services.graph import GraphExecutionState
-=======
 from ..invocations.baseinvocation import BaseInvocation
 from ..invocations.image import ImageField
-from ..services.graph import GraphExecutionState, LibraryGraph, GraphInvocation, Edge
->>>>>>> 4a924c9b
+from ..services.graph import GraphExecutionState, LibraryGraph, Edge
 from ..services.invoker import Invoker
 
 
