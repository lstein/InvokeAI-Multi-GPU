# Copyright (c) 2024, Lincoln D. Stein and the InvokeAI Development Team
"""Class for VAE model loading in InvokeAI."""

from typing import Optional

from diffusers import AutoencoderKL

from invokeai.backend.model_manager import (
    AnyModelConfig,
    BaseModelType,
    ModelFormat,
    ModelType,
)
from invokeai.backend.model_manager.config import AnyModel, SubModelType, VAECheckpointConfig

from .. import ModelLoaderRegistry
from .generic_diffusers import GenericDiffusersLoader


@ModelLoaderRegistry.register(base=BaseModelType.Any, type=ModelType.VAE, format=ModelFormat.Diffusers)
@ModelLoaderRegistry.register(base=BaseModelType.Any, type=ModelType.VAE, format=ModelFormat.Checkpoint)
class VAELoader(GenericDiffusersLoader):
    """Class to load VAE models."""

    def _load_model(
        self,
        config: AnyModelConfig,
        submodel_type: Optional[SubModelType] = None,
    ) -> AnyModel:
        if isinstance(config, VAECheckpointConfig):
            return AutoencoderKL.from_single_file(
                config.path,
                config=self._app_config.legacy_conf_path / config.config_path,
                torch_dtype=self._torch_dtype,
                local_files_only=True,
            )
        else:
<<<<<<< HEAD
            return super()._load_model(config, submodel_type)
=======
            return True

    def _convert_model(self, config: AnyModelConfig, model_path: Path, output_path: Optional[Path] = None) -> AnyModel:
        assert isinstance(config, CheckpointConfigBase)
        config_file = self._app_config.legacy_conf_path / config.config_path

        if model_path.suffix == ".safetensors":
            checkpoint = safetensors_load_file(model_path, device="cpu")
        else:
            checkpoint = torch.load(model_path, map_location="cpu")

        # sometimes weights are hidden under "state_dict", and sometimes not
        if "state_dict" in checkpoint:
            checkpoint = checkpoint["state_dict"]

        ckpt_config = OmegaConf.load(config_file)
        assert isinstance(ckpt_config, DictConfig)
        self._logger.info(f"Converting {model_path} to diffusers format")
        vae_model = convert_ldm_vae_to_diffusers(
            checkpoint=checkpoint,
            vae_config=ckpt_config,
            image_size=512,
            precision=self._torch_dtype,
            dump_path=output_path,
        )
        return vae_model
>>>>>>> b03073d8
<|MERGE_RESOLUTION|>--- conflicted
+++ resolved
@@ -35,33 +35,4 @@
                 local_files_only=True,
             )
         else:
-<<<<<<< HEAD
-            return super()._load_model(config, submodel_type)
-=======
-            return True
-
-    def _convert_model(self, config: AnyModelConfig, model_path: Path, output_path: Optional[Path] = None) -> AnyModel:
-        assert isinstance(config, CheckpointConfigBase)
-        config_file = self._app_config.legacy_conf_path / config.config_path
-
-        if model_path.suffix == ".safetensors":
-            checkpoint = safetensors_load_file(model_path, device="cpu")
-        else:
-            checkpoint = torch.load(model_path, map_location="cpu")
-
-        # sometimes weights are hidden under "state_dict", and sometimes not
-        if "state_dict" in checkpoint:
-            checkpoint = checkpoint["state_dict"]
-
-        ckpt_config = OmegaConf.load(config_file)
-        assert isinstance(ckpt_config, DictConfig)
-        self._logger.info(f"Converting {model_path} to diffusers format")
-        vae_model = convert_ldm_vae_to_diffusers(
-            checkpoint=checkpoint,
-            vae_config=ckpt_config,
-            image_size=512,
-            precision=self._torch_dtype,
-            dump_path=output_path,
-        )
-        return vae_model
->>>>>>> b03073d8
+            return super()._load_model(config, submodel_type)