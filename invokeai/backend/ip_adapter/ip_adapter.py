--- conflicted
+++ resolved
@@ -1,10 +1,7 @@
 # copied from https://github.com/tencent-ailab/IP-Adapter (Apache License 2.0)
 #   and modified as needed
 
-<<<<<<< HEAD
 import pathlib
-=======
->>>>>>> 23390f15
 from typing import List, Optional, TypedDict, Union
 
 import safetensors
@@ -156,13 +153,8 @@
             image_prompt_embeds = self._image_proj_model(clip_image_embeds)
             uncond_image_prompt_embeds = self._image_proj_model(torch.zeros_like(clip_image_embeds))
             return image_prompt_embeds, uncond_image_prompt_embeds
-<<<<<<< HEAD
         except RuntimeError as e:
             raise RuntimeError("Selected CLIP Vision Model is incompatible with the current IP Adapter") from e
-=======
-        except RuntimeError:
-            raise RuntimeError("Selected CLIP Vision Model is incompatible with the current IP Adapter")
->>>>>>> 23390f15
 
 
 class IPAdapterPlus(IPAdapter):
@@ -190,13 +182,8 @@
             image_prompt_embeds = self._image_proj_model(clip_image_embeds)
             uncond_image_prompt_embeds = self._image_proj_model(uncond_clip_image_embeds)
             return image_prompt_embeds, uncond_image_prompt_embeds
-<<<<<<< HEAD
         except RuntimeError as e:
             raise RuntimeError("Selected CLIP Vision Model is incompatible with the current IP Adapter") from e
-=======
-        except RuntimeError:
-            raise RuntimeError("Selected CLIP Vision Model is incompatible with the current IP Adapter")
->>>>>>> 23390f15
 
 
 class IPAdapterFull(IPAdapterPlus):
@@ -220,17 +207,10 @@
         ).to(self.device, dtype=self.dtype)
 
 
-<<<<<<< HEAD
 def load_ip_adapter_tensors(ip_adapter_ckpt_path: pathlib.Path, device: str) -> IPAdapterStateDict:
     state_dict: IPAdapterStateDict = {"ip_adapter": {}, "image_proj": {}}
 
     if ip_adapter_ckpt_path.stem == "safetensors":
-=======
-def load_ip_adapter_tensors(ip_adapter_ckpt_path: str, device: str) -> IPAdapterStateDict:
-    state_dict: IPAdapterStateDict = {"ip_adapter": {}, "image_proj": {}}
-
-    if ip_adapter_ckpt_path.endswith("safetensors"):
->>>>>>> 23390f15
         model = safetensors.torch.load_file(ip_adapter_ckpt_path, device=device)
         for key in model.keys():
             if key.startswith("image_proj."):
@@ -240,22 +220,14 @@
             else:
                 raise RuntimeError(f"Encountered unexpected IP Adapter state dict key: '{key}'.")
     else:
-<<<<<<< HEAD
         ip_adapter_diffusers_checkpoint_path = ip_adapter_ckpt_path / "ip_adapter.bin"
-=======
-        ip_adapter_diffusers_checkpoint_path = ip_adapter_ckpt_path + "/ip_adapter.bin"
->>>>>>> 23390f15
         state_dict = torch.load(ip_adapter_diffusers_checkpoint_path, map_location="cpu")
 
     return state_dict
 
 
 def build_ip_adapter(
-<<<<<<< HEAD
     ip_adapter_ckpt_path: pathlib.Path, device: torch.device, dtype: torch.dtype = torch.float16
-=======
-    ip_adapter_ckpt_path: str, device: torch.device, dtype: torch.dtype = torch.float16
->>>>>>> 23390f15
 ) -> Union[IPAdapter, IPAdapterPlus, IPAdapterPlusXL, IPAdapterPlus]:
     state_dict = load_ip_adapter_tensors(ip_adapter_ckpt_path, device.type)
 
