--- conflicted
+++ resolved
@@ -9,12 +9,8 @@
 from PIL               import Image
 from einops import rearrange, repeat
 from pytorch_lightning import seed_everything
-<<<<<<< HEAD
-from ldm.dream.devices import choose_autocast_device
+from ldm.dream.devices import choose_autocast
 from ldm.util import rand_perlin_2d
-=======
-from ldm.dream.devices import choose_autocast
->>>>>>> 18a9a7c1
 
 downsampling = 8
 
