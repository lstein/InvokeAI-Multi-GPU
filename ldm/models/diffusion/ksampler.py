"""wrapper around part of Katherine Crowson's k-diffusion library, making it call compatible with other Samplers"""

import k_diffusion as K
import torch
from torch import nn

from .sampler import Sampler
from .shared_invokeai_diffusion import InvokeAIDiffuserComponent


def cfg_apply_threshold(result, threshold = 0.0, scale = 0.7):
    if threshold <= 0.0:
        return result
    maxval = 0.0 + torch.max(result).cpu().numpy()
    minval = 0.0 + torch.min(result).cpu().numpy()
    if maxval < threshold and minval > -threshold:
        return result
    if maxval > threshold:
        maxval = min(max(1, scale*maxval), threshold)
    if minval < -threshold:
        minval = max(min(-1, scale*minval), -threshold)
    return torch.clamp(result, min=minval, max=maxval)


class CFGDenoiser(nn.Module):
    def __init__(self, sampler, threshold = 0, warmup = 0):
        super().__init__()
        self.inner_model = sampler.model
        self.sampler = sampler
        self.threshold = threshold
        self.warmup_max = warmup
        self.warmup = max(warmup / 10, 1)
        self.invokeai_diffuser = InvokeAIDiffuserComponent(model,
                                                           model_forward_callback=lambda x, sigma, cond: self.inner_model(x, sigma, cond=cond))

    def prepare_to_sample(self, t_enc, **kwargs):

        extra_conditioning_info = kwargs.get('extra_conditioning_info', None)

        if extra_conditioning_info is not None and extra_conditioning_info.wants_cross_attention_control:
            self.invokeai_diffuser.setup_cross_attention_control(extra_conditioning_info, step_count = t_enc)
        else:
            self.invokeai_diffuser.remove_cross_attention_control()


    def forward(self, x, sigma, uncond, cond, cond_scale):
<<<<<<< HEAD

        next_x = self.invokeai_diffuser.do_diffusion_step(x, sigma, uncond, cond, cond_scale)

        # apply threshold
=======
        x_in = torch.cat([x] * 2)
        sigma_in = torch.cat([sigma] * 2)
        cond_in = self.sampler.make_cond_in(uncond,cond)
        uncond, cond = self.inner_model(x_in, sigma_in, cond=cond_in).chunk(2)
>>>>>>> b1da13a9
        if self.warmup < self.warmup_max:
            thresh = max(1, 1 + (self.threshold - 1) * (self.warmup / self.warmup_max))
            self.warmup += 1
        else:
            thresh = self.threshold
        if thresh > self.threshold:
            thresh = self.threshold
        return cfg_apply_threshold(next_x, thresh)



class KSampler(Sampler):
    def __init__(self, model, schedule='lms', device=None, **kwargs):
        denoiser = K.external.CompVisDenoiser(model)
        super().__init__(
            denoiser,
            schedule,
            steps=model.num_timesteps,
        )
        self.sigmas = None
        self.ds     = None
        self.s_in   = None

<<<<<<< HEAD
=======
        def forward(self, x, sigma, uncond, cond, cond_scale):
            x_in = torch.cat([x] * 2)
            sigma_in = torch.cat([sigma] * 2)
            cond_in  = self.make_cond_in(uncond, cond)
            uncond, cond = self.inner_model(
                x_in, sigma_in, cond=cond_in
            ).chunk(2)
            return uncond + (cond - uncond) * cond_scale

>>>>>>> b1da13a9
    def make_schedule(
            self,
            ddim_num_steps,
            ddim_discretize='uniform',
            ddim_eta=0.0,
            verbose=False,
    ):
        outer_model = self.model
        self.model  = outer_model.inner_model
        super().make_schedule(
            ddim_num_steps,
            ddim_discretize='uniform',
            ddim_eta=0.0,
            verbose=False,
        )
        self.model          = outer_model
        self.ddim_num_steps = ddim_num_steps
        # we don't need both of these sigmas, but storing them here to make
        # comparison easier later on
        self.model_sigmas  = self.model.get_sigmas(ddim_num_steps)
        self.karras_sigmas = K.sampling.get_sigmas_karras(
            n=ddim_num_steps,
            sigma_min=self.model.sigmas[0].item(),
            sigma_max=self.model.sigmas[-1].item(),
            rho=7.,
            device=self.device,
        )
        self.sigmas = self.model_sigmas
        #self.sigmas = self.karras_sigmas
        
    # ALERT: We are completely overriding the sample() method in the base class, which
    # means that inpainting will not work. To get this to work we need to be able to
    # modify the inner loop of k_heun, k_lms, etc, as is done in an ugly way
    # in the lstein/k-diffusion branch.
    
    @torch.no_grad()
    def decode(
            self,
            z_enc,
            cond,
            t_enc,
            img_callback=None,
            unconditional_guidance_scale=1.0,
            unconditional_conditioning=None,
            use_original_steps=False,
            init_latent       = None,
            mask              = None,
            **kwargs
    ):
        samples,_ = self.sample(
            batch_size = 1,
            S          = t_enc,
            x_T        = z_enc,
            shape      = z_enc.shape[1:],
            conditioning = cond,
            unconditional_guidance_scale=unconditional_guidance_scale,
            unconditional_conditioning = unconditional_conditioning,
            img_callback = img_callback,
            x0           = init_latent,
            mask         = mask,
            **kwargs
            )
        return samples

    # this is a no-op, provided here for compatibility with ddim and plms samplers
    @torch.no_grad()
    def stochastic_encode(self, x0, t, use_original_steps=False, noise=None):
        return x0
    
    # Most of these arguments are ignored and are only present for compatibility with
    # other samples
    @torch.no_grad()
    def sample(
        self,
        S,
        batch_size,
        shape,
        conditioning=None,
        callback=None,
        normals_sequence=None,
        img_callback=None,
        quantize_x0=False,
        eta=0.0,
        mask=None,
        x0=None,
        temperature=1.0,
        noise_dropout=0.0,
        score_corrector=None,
        corrector_kwargs=None,
        verbose=True,
        x_T=None,
        log_every_t=100,
        unconditional_guidance_scale=1.0,
        unconditional_conditioning=None,
        extra_conditioning_info=None,
        threshold = 0,
        perlin = 0,
        # this has to come in the same format as the conditioning, # e.g. as encoded tokens, ...
        **kwargs,
    ):
        def route_callback(k_callback_values):
            if img_callback is not None:
                img_callback(k_callback_values['x'],k_callback_values['i'])

        # if make_schedule() hasn't been called, we do it now
        if self.sigmas is None:
            self.make_schedule(
                ddim_num_steps=S,
                ddim_eta = eta,
                verbose = False,
            )

        # sigmas are set up in make_schedule - we take the last steps items
        sigmas = self.sigmas[-S-1:]

        # x_T is variation noise. When an init image is provided (in x0) we need to add
        # more randomness to the starting image.
        if x_T is not None:
            if x0 is not None:
                x = x_T + torch.randn_like(x0, device=self.device) * sigmas[0]
            else:
                x = x_T * sigmas[0]
        else:
            x = torch.randn([batch_size, *shape], device=self.device) * sigmas[0]

<<<<<<< HEAD
        model_wrap_cfg = CFGDenoiser(self.model, threshold=threshold, warmup=max(0.8*S,S-10))
        model_wrap_cfg.prepare_to_sample(S, extra_conditioning_info=extra_conditioning_info)
=======
        model_wrap_cfg = CFGDenoiser(self, threshold=threshold, warmup=max(0.8*S,S-10))
>>>>>>> b1da13a9
        extra_args = {
            'cond': conditioning,
            'uncond': unconditional_conditioning,
            'cond_scale': unconditional_guidance_scale,
        }
        print(f'>> Sampling with k_{self.schedule} starting at step {len(self.sigmas)-S-1} of {len(self.sigmas)-1} ({S} new sampling steps)')
        sampling_result = (
            K.sampling.__dict__[f'sample_{self.schedule}'](
                model_wrap_cfg, x, sigmas, extra_args=extra_args,
                callback=route_callback
            ),
            None,
        )
        return sampling_result

    # this code will support inpainting if and when ksampler API modified or
    # a workaround is found.
    @torch.no_grad()
    def p_sample(
            self,
            img,
            cond,
            ts,
            index,
            unconditional_guidance_scale=1.0,
            unconditional_conditioning=None,
            extra_conditioning_info=None,
            **kwargs,
    ):
        if self.model_wrap is None:
            self.model_wrap = CFGDenoiser(self.model)
        extra_args = {
            'cond': cond,
            'uncond': unconditional_conditioning,
            'cond_scale': unconditional_guidance_scale,
        }
        if self.s_in is None:
            self.s_in  = img.new_ones([img.shape[0]])
        if self.ds is None:
            self.ds = []

        # terrible, confusing names here
        steps = self.ddim_num_steps
        t_enc = self.t_enc
        
        # sigmas is a full steps in length, but t_enc might
        # be less. We start in the middle of the sigma array
        # and work our way to the end after t_enc steps.
        # index starts at t_enc and works its way to zero,
        # so the actual formula for indexing into sigmas:
        # sigma_index = (steps-index)
        s_index = t_enc - index - 1
        self.model_wrap.prepare_to_sample(s_index, extra_conditioning_info=extra_conditioning_info)
        img =  K.sampling.__dict__[f'_{self.schedule}'](
            self.model_wrap,
            img,
            self.sigmas,
            s_index,
            s_in = self.s_in,
            ds   = self.ds,
            extra_args=extra_args,
        )

        return img, None, None

    # REVIEW THIS METHOD: it has never been tested. In particular,
    # we should not be multiplying by self.sigmas[0] if we
    # are at an intermediate step in img2img. See similar in
    # sample() which does work.
    def get_initial_image(self,x_T,shape,steps):
        print(f'WARNING: ksampler.get_initial_image(): get_initial_image needs testing')
        x = (torch.randn(shape, device=self.device) * self.sigmas[0])
        if x_T is not None:
            return x_T + x
        else:
            return x
        
    def prepare_to_sample(self,t_enc,**kwargs):
        self.t_enc      = t_enc
        self.model_wrap = None
        self.ds         = None
        self.s_in       = None

    def q_sample(self,x0,ts):
        '''
        Overrides parent method to return the q_sample of the inner model.
        '''
        return self.model.inner_model.q_sample(x0,ts)

    def conditioning_key(self)->str:
        return self.model.inner_model.model.conditioning_key
<|MERGE_RESOLUTION|>--- conflicted
+++ resolved
@@ -44,17 +44,14 @@
 
 
     def forward(self, x, sigma, uncond, cond, cond_scale):
-<<<<<<< HEAD
-
-        next_x = self.invokeai_diffuser.do_diffusion_step(x, sigma, uncond, cond, cond_scale)
-
-        # apply threshold
-=======
-        x_in = torch.cat([x] * 2)
-        sigma_in = torch.cat([sigma] * 2)
-        cond_in = self.sampler.make_cond_in(uncond,cond)
-        uncond, cond = self.inner_model(x_in, sigma_in, cond=cond_in).chunk(2)
->>>>>>> b1da13a9
+        if isinstance(cond,dict): # hybrid model
+            x_in = torch.cat([x] * 2)
+            sigma_in = torch.cat([sigma] * 2)
+            cond_in = self.sampler.make_cond_in(uncond,cond)
+            uncond, cond = self.inner_model(x_in, sigma_in, cond=cond_in).chunk(2)
+            next_x = uncond + (cond - uncond) * cond_scale
+        else: # cross attention model
+            next_x = self.invokeai_diffuser.do_diffusion_step(x, sigma, uncond, cond, cond_scale)
         if self.warmup < self.warmup_max:
             thresh = max(1, 1 + (self.threshold - 1) * (self.warmup / self.warmup_max))
             self.warmup += 1
@@ -63,8 +60,6 @@
         if thresh > self.threshold:
             thresh = self.threshold
         return cfg_apply_threshold(next_x, thresh)
-
-
 
 class KSampler(Sampler):
     def __init__(self, model, schedule='lms', device=None, **kwargs):
@@ -78,18 +73,6 @@
         self.ds     = None
         self.s_in   = None
 
-<<<<<<< HEAD
-=======
-        def forward(self, x, sigma, uncond, cond, cond_scale):
-            x_in = torch.cat([x] * 2)
-            sigma_in = torch.cat([sigma] * 2)
-            cond_in  = self.make_cond_in(uncond, cond)
-            uncond, cond = self.inner_model(
-                x_in, sigma_in, cond=cond_in
-            ).chunk(2)
-            return uncond + (cond - uncond) * cond_scale
-
->>>>>>> b1da13a9
     def make_schedule(
             self,
             ddim_num_steps,
@@ -215,12 +198,8 @@
         else:
             x = torch.randn([batch_size, *shape], device=self.device) * sigmas[0]
 
-<<<<<<< HEAD
         model_wrap_cfg = CFGDenoiser(self.model, threshold=threshold, warmup=max(0.8*S,S-10))
         model_wrap_cfg.prepare_to_sample(S, extra_conditioning_info=extra_conditioning_info)
-=======
-        model_wrap_cfg = CFGDenoiser(self, threshold=threshold, warmup=max(0.8*S,S-10))
->>>>>>> b1da13a9
         extra_args = {
             'cond': conditioning,
             'uncond': unconditional_conditioning,
