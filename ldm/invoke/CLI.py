--- conflicted
+++ resolved
@@ -12,10 +12,7 @@
 if sys.platform == "darwin":
     os.environ["PYTORCH_ENABLE_MPS_FALLBACK"] = "1"
 
-<<<<<<< HEAD
 import click  # type: ignore
-=======
->>>>>>> ccba41cd
 import pyparsing  # type: ignore
 
 import ldm.invoke
@@ -29,10 +26,7 @@
 from ldm.invoke.pngwriter import PngWriter, retrieve_metadata, write_metadata
 from ldm.invoke.prompt_parser import PromptParser
 from ldm.invoke.readline import Completer, get_completer
-<<<<<<< HEAD
-=======
 from ldm.util import url_attachment_name
->>>>>>> ccba41cd
 
 # global used in multiple functions (fix)
 infile = None
@@ -87,10 +81,6 @@
     import transformers  # type: ignore
 
     from ldm.generate import Generate
-<<<<<<< HEAD
-
-=======
->>>>>>> ccba41cd
     transformers.logging.set_verbosity_error()
     import diffusers
 
@@ -635,18 +625,11 @@
 
 
 def import_model(model_path: str, gen, opt, completer):
-    """
-<<<<<<< HEAD
-    model_path can be (1) a URL to a .ckpt file; (2) a local .ckpt file path; or
-    (3) a huggingface repository id
-    """
-=======
     model_path can be (1) a URL to a .ckpt file; (2) a local .ckpt file path;
     (3) a huggingface repository id; or (4) a local directory containing a
     diffusers model.
     """
     model.path = model_path.replace('\\','/') # windows
->>>>>>> ccba41cd
     model_name = None
 
     if model_path.startswith(("http:", "https:", "ftp:")):
@@ -666,16 +649,11 @@
         )
 
         if models:
-<<<<<<< HEAD
             # Only the last model name will be used below.
             for model in sorted(models):
                 if click.confirm(f"Import {model.stem} ?", default=True):
                     model_name = import_ckpt_model(model, gen, opt, completer)
                     print()
-=======
-            models = import_checkpoint_list(models, gen, opt, completer)
-            model_name = models[0] if len(models) == 1 else None
->>>>>>> ccba41cd
         else:
             model_name = import_diffuser_model(Path(model_path), gen, opt, completer)
 
@@ -694,11 +672,7 @@
         print("** model failed to load. Discarding configuration entry")
         gen.model_manager.del_model(model_name)
         return
-<<<<<<< HEAD
-    if input("Make this the default model? [n] ").strip() in ("y", "Y"):
-=======
     if click.confirm('Make this the default model?', default=False):
->>>>>>> ccba41cd
         gen.model_manager.set_default_model(model_name)
 
     gen.model_manager.commit(opt.conf)
@@ -706,11 +680,6 @@
     print(f">> {model_name} successfully installed")
 
 
-<<<<<<< HEAD
-def import_diffuser_model(
-    path_or_repo: Union[Path, str], gen, _, completer
-) -> Optional[str]:
-=======
 def import_checkpoint_list(models: List[Path], gen, opt, completer)->List[str]:
     '''
     Does a mass import of all the checkpoint/safetensors on a path list
@@ -751,7 +720,6 @@
     path_or_repo: Union[Path, str], gen, _, completer
 ) -> Optional[str]:
     path_or_repo = path_or_repo.replace('\\','/') # windows
->>>>>>> ccba41cd
     manager = gen.model_manager
     default_name = Path(path_or_repo).stem
     default_description = f"Imported model {default_name}"
@@ -762,15 +730,8 @@
         model_description=default_description,
     )
     vae = None
-<<<<<<< HEAD
-    if input(
-        'Replace this model\'s VAE with "stabilityai/sd-vae-ft-mse"? [n] '
-    ).strip() in ("y", "Y"):
-        vae = dict(repo_id="stabilityai/sd-vae-ft-mse")
-=======
     if click.confirm('Replace this model\'s VAE with "stabilityai/sd-vae-ft-mse"?', default=False):
         vae = dict(repo_id='stabilityai/sd-vae-ft-mse')
->>>>>>> ccba41cd
 
     if not manager.import_diffuser_model(
         path_or_repo, model_name=model_name, vae=vae, description=model_description
@@ -779,15 +740,6 @@
         return None
     return model_name
 
-<<<<<<< HEAD
-
-def import_ckpt_model(
-    path_or_url: Union[Path, str], gen, opt, completer
-) -> Optional[str]:
-    manager = gen.model_manager
-    default_name = Path(path_or_url).stem
-    default_description = f"Imported model {default_name}"
-=======
 def import_ckpt_model(
     path_or_url: Union[Path, str], gen, opt, completer
 ) -> Optional[str]:
@@ -798,14 +750,12 @@
     default_name = Path(base_name).stem
     default_description = f"Imported model {default_name}"
     
->>>>>>> ccba41cd
     model_name, model_description = _get_model_name_and_desc(
         manager,
         completer,
         model_name=default_name,
         model_description=default_description,
     )
-<<<<<<< HEAD
     config_file = None
     default = (
         Path(Globals.root, "configs/stable-diffusion/v1-inpainting-inference.yaml")
@@ -819,8 +769,6 @@
     while not done:
         config_file = input("Configuration file for this model: ").strip()
         done = os.path.exists(config_file)
-=======
->>>>>>> ccba41cd
 
     completer.complete_extensions((".ckpt", ".safetensors"))
     vae = None
@@ -858,13 +806,7 @@
         print(f'** model failed to load: {str(e)}')
         print('** note that importing 2.X checkpoints is not supported. Please use !convert_model instead.')
         return False
-<<<<<<< HEAD
-    do_switch = input("Keep model loaded? [y] ")
-    if len(do_switch) == 0 or do_switch[0] in ("y", "Y"):
-=======
-    
     if click.confirm('Keep model loaded?', default=True):
->>>>>>> ccba41cd
         gen.set_model(model_name)
     else:
         print(">> Restoring previous model")
@@ -883,14 +825,6 @@
     )
     return model_name, model_description
 
-<<<<<<< HEAD
-
-def _is_inpainting(model_name_or_path: str) -> bool:
-    if re.search("inpaint", model_name_or_path, flags=re.IGNORECASE):
-        return not input("Is this an inpainting model? [y] ").startswith(("n", "N"))
-    else:
-        return not input("Is this an inpainting model? [n] ").startswith(("y", "Y"))
-=======
 def _ask_for_config_file(model_path: Union[str,Path], completer, plural: bool=False)->Path:
     default = '1'
     if re.search('inpaint',str(model_path),flags=re.IGNORECASE):
@@ -924,8 +858,6 @@
         config_path = input('Configuration file for this model (leave blank to abort): ').strip()
         done = not config_path or os.path.exists(config_path)
     return config_path
->>>>>>> ccba41cd
-
 
 def optimize_model(model_name_or_path: Union[Path,str], gen, opt, completer):
     model_name_or_path = model_name_or_path.replace('\\','/') # windows
@@ -952,15 +884,6 @@
         model_name, model_description = _get_model_name_and_desc(
             manager, completer, ckpt_path.stem, f"Converted model {ckpt_path.stem}"
         )
-<<<<<<< HEAD
-        is_inpainting = _is_inpainting(model_name_or_path)
-        original_config_file = Path(
-            "configs",
-            "stable-diffusion",
-            "v1-inpainting-inference.yaml" if is_inpainting else "v1-inference.yaml",
-        )
-=======
->>>>>>> ccba41cd
     else:
         print(
             f"** {model_name_or_path} is neither an existing model nor the path to a .ckpt file"
@@ -983,15 +906,8 @@
         return
 
     vae = None
-<<<<<<< HEAD
-    if input(
-        'Replace this model\'s VAE with "stabilityai/sd-vae-ft-mse"? [n] '
-    ).strip() in ("y", "Y"):
-        vae = dict(repo_id="stabilityai/sd-vae-ft-mse")
-=======
     if click.confirm('Replace this model\'s VAE with "stabilityai/sd-vae-ft-mse"?', default=False):
         vae = dict(repo_id='stabilityai/sd-vae-ft-mse')
->>>>>>> ccba41cd
 
     new_config = gen.model_manager.convert_and_import(
         ckpt_path,
@@ -1006,18 +922,10 @@
         return
 
     completer.update_models(gen.model_manager.list_models())
-<<<<<<< HEAD
-    if input(f"Load optimized model {model_name}? [y] ").strip() not in ("n", "N"):
-        gen.set_model(model_name)
-
-    response = input(f"Delete the original .ckpt file at ({ckpt_path} ? [n] ")
-    if response.startswith(("y", "Y")):
-=======
     if click.confirm(f'Load optimized model {model_name}?', default=True):
         gen.set_model(model_name)
 
     if click.confirm(f'Delete the original .ckpt file at {ckpt_path}?',default=False):
->>>>>>> ccba41cd
         ckpt_path.unlink(missing_ok=True)
         print(f"{ckpt_path} deleted")
 
@@ -1031,25 +939,11 @@
         print(f"** Unknown model {model_name}")
         return
 
-<<<<<<< HEAD
-    if (
-        input(f"Remove {model_name} from the list of models known to InvokeAI? [y] ")
-        .strip()
-        .startswith(("n", "N"))
-    ):
-        return
-
-    delete_completely = input(
-        "Completely remove the model file or directory from disk? [n] "
-    ).startswith(("y", "Y"))
-    gen.model_manager.del_model(model_name, delete_files=delete_completely)
-=======
     if not click.confirm(f'Remove {model_name} from the list of models known to InvokeAI?',default=True):
         return
 
     delete_completely = click.confirm('Completely remove the model file or directory from disk?',default=False)
     gen.model_manager.del_model(model_name,delete_files=delete_completely)
->>>>>>> ccba41cd
     gen.model_manager.commit(opt.conf)
     print(f"** {model_name} deleted")
     completer.update_models(gen.model_manager.list_models())
@@ -1078,11 +972,7 @@
     # this does the update
     manager.add_model(new_name, info, True)
 
-<<<<<<< HEAD
-    if input("Make this the default model? [n] ").startswith(("y", "Y")):
-=======
     if click.confirm('Make this the default model?',default=False):
->>>>>>> ccba41cd
         manager.set_default_model(new_name)
     manager.commit(opt.conf)
     completer.update_models(manager.list_models())
@@ -1457,14 +1347,7 @@
             "** Reconfiguration is being forced by environment variable INVOKE_MODEL_RECONFIGURE"
         )
     else:
-<<<<<<< HEAD
-        response = input(
-            "Do you want to run invokeai-configure script to select and/or reinstall models? [y] "
-        )
-        if response.startswith(("n", "N")):
-=======
         if click.confirm('Do you want to run invokeai-configure script to select and/or reinstall models?', default=True):
->>>>>>> ccba41cd
             return
 
     print("invokeai-configure is launching....\n")
