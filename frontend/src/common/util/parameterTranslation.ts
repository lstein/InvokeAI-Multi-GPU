--- conflicted
+++ resolved
@@ -47,11 +47,7 @@
     seamless,
     hiresFix,
     img2imgStrength,
-<<<<<<< HEAD
-    initialImagePath,
-=======
     initialImage,
->>>>>>> 329cd8a3
     shouldFitToWidthHeight,
     shouldGenerateVariations,
     variationAmount,
@@ -93,14 +89,9 @@
   }
 
   // img2img exclusive parameters
-<<<<<<< HEAD
-  if (generationMode === 'img2img') {
-    generationParameters.init_img = initialImagePath;
-=======
   if (generationMode === 'img2img' && initialImage) {
     generationParameters.init_img =
       typeof initialImage === 'string' ? initialImage : initialImage.url;
->>>>>>> 329cd8a3
     generationParameters.strength = img2imgStrength;
     generationParameters.fit = shouldFitToWidthHeight;
   }
