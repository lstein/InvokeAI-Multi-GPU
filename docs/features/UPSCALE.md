---
title: Upscale
---

<<<<<<< HEAD
## **Intro**

The script provides the ability to restore faces and upscale.

You can enable these features by passing `--restore` and `--esrgan` to your launch script to enable
face restoration modules and upscaling modules respectively.
=======
# :material-image-size-select-large: Upscale 
>>>>>>> 18a9a7c1

## **GFPGAN and Real-ESRGAN Support**

The default face restoration module is GFPGAN and the default upscaling module is ESRGAN.

As of version 1.14, environment.yaml will install the Real-ESRGAN package into the standard install
location for python packages, and will put GFPGAN into a subdirectory of "src" in the
stable-diffusion directory. (The reason for this is that the standard GFPGAN distribution has a
minor bug that adversely affects image color.) Upscaling with Real-ESRGAN should "just work" without
further intervention. Simply pass the --upscale (-U) option on the dream> command line, or indicate
the desired scale on the popup in the Web GUI.

For **GFPGAN** to work, there is one additional step needed. You will need to download and copy the
GFPGAN [models file](https://github.com/TencentARC/GFPGAN/releases/download/v1.3.0/GFPGANv1.3.pth)
into **src/gfpgan/experiments/pretrained_models**. On Mac and Linux systems, here's how you'd do it
using **wget**:

```bash
> wget https://github.com/TencentARC/GFPGAN/releases/download/v1.3.0/GFPGANv1.3.pth src/gfpgan/experiments/pretrained_models/
```

Make sure that you're in the stable-diffusion directory when you do this.

Alternatively, if you have GFPGAN installed elsewhere, or if you are using an earlier version of
this package which asked you to install GFPGAN in a sibling directory, you may use the
`--gfpgan_dir` argument with `dream.py` to set a custom path to your GFPGAN directory. _There are
other GFPGAN related boot arguments if you wish to customize further._

!!! warning "Internet connection needed"

    Users whose GPU machines are isolated from the Internet (e.g.
    on a University cluster) should be aware that the first time you run dream.py with GFPGAN and
    Real-ESRGAN turned on, it will try to download model files from the Internet. To rectify this, you
    may run `python3 scripts/preload_models.py` after you have installed GFPGAN and all its
    dependencies.

## **Usage**

You will now have access to two new prompt arguments.

### **Upscaling**

`-U : <upscaling_factor> <upscaling_strength>`

The upscaling prompt argument takes two values. The first value is a scaling factor and should be
set to either `2` or `4` only. This will either scale the image 2x or 4x respectively using
different models.

You can set the scaling stength between `0` and `1.0` to control intensity of the of the scaling.
This is handy because AI upscalers generally tend to smooth out texture details. If you wish to
retain some of those for natural looking results, we recommend using values between `0.5 to 0.8`.

If you do not explicitly specify an upscaling_strength, it will default to 0.75.

### **Face Restoration**

`-G : <gfpgan_strength>`

This prompt argument controls the strength of the face restoration that is being applied. Similar to
upscaling, values between `0.5 to 0.8` are recommended.

You can use either one or both without any conflicts. In cases where you use both, the image will be
first upscaled and then the face restoration process will be executed to ensure you get the highest
quality facial features.

`--save_orig`

When you use either `-U` or `-G`, the final result you get is upscaled or face modified. If you want
to save the original Stable Diffusion generation, you can use the `-save_orig` prompt argument to
save the original unaffected version too.

### **Example Usage**

```bash
dream> superman dancing with a panda bear -U 2 0.6 -G 0.4
```

This also works with img2img:

```bash
dream> a man wearing a pineapple hat -I path/to/your/file.png -U 2 0.5 -G 0.6
```

!!! note

    GFPGAN and Real-ESRGAN are both memory intensive. In order to avoid crashes and memory overloads
    during the Stable Diffusion process, these effects are applied after Stable Diffusion has completed
    its work.

    In single image generations, you will see the output right away but when you are using multiple
    iterations, the images will first be generated and then upscaled and face restored after that
    process is complete. While the image generation is taking place, you will still be able to preview
    the base images.

If you wish to stop during the image generation but want to upscale or face restore a particular
generated image, pass it again with the same prompt and generated seed along with the `-U` and `-G`
prompt arguments to perform those actions.

## CodeFormer Support

This repo also allows you to perform face restoration using
[CodeFormer](https://github.com/sczhou/CodeFormer).

In order to setup CodeFormer to work, you need to download the models like with GFPGAN. You can do
this either by running `preload_models.py` or by manually downloading the
[model file](https://github.com/sczhou/CodeFormer/releases/download/v0.1.0/codeformer.pth) and
saving it to `ldm/restoration/codeformer/weights` folder.

You can use `-ft` prompt argument to swap between CodeFormer and the default GFPGAN. The above
mentioned `-G` prompt argument will allow you to control the strength of the restoration effect.

### **Usage:**

The following command will perform face restoration with CodeFormer instead of the default gfpgan.

`<prompt> -G 0.8 -ft codeformer`

**Other Options:**

- `-cf` - cf or CodeFormer Fidelity takes values between `0` and `1`. 0 produces high quality
  results but low accuracy and 1 produces lower quality results but higher accuacy to your original
  face.

The following command will perform face restoration with CodeFormer. CodeFormer will output a result
that is closely matching to the input face.

`<prompt> -G 1.0 -ft codeformer -cf 0.9`

The following command will perform face restoration with CodeFormer. CodeFormer will output a result
that is the best restoration possible. This may deviate slightly from the original face. This is an
excellent option to use in situations when there is very little facial data to work with.

`<prompt> -G 1.0 -ft codeformer -cf 0.1`<|MERGE_RESOLUTION|>--- conflicted
+++ resolved
@@ -2,20 +2,18 @@
 title: Upscale
 ---
 
-<<<<<<< HEAD
 ## **Intro**
 
-The script provides the ability to restore faces and upscale.
+The script provides the ability to restore faces and upscale. You can apply these operations
+at the time you generate the images, or at any time to a previously-generated PNG file, using 
+the [!fix](#Fixing Previously-Generated Images) command.
 
-You can enable these features by passing `--restore` and `--esrgan` to your launch script to enable
-face restoration modules and upscaling modules respectively.
-=======
 # :material-image-size-select-large: Upscale 
->>>>>>> 18a9a7c1
 
-## **GFPGAN and Real-ESRGAN Support**
+## **Face Fixing**
 
-The default face restoration module is GFPGAN and the default upscaling module is ESRGAN.
+The default face restoration module is GFPGAN. The default upscale is Real-ESRGAN. For an alternative
+face restoration module, see [CodeFormer Support] below.
 
 As of version 1.14, environment.yaml will install the Real-ESRGAN package into the standard install
 location for python packages, and will put GFPGAN into a subdirectory of "src" in the
@@ -144,4 +142,22 @@
 that is the best restoration possible. This may deviate slightly from the original face. This is an
 excellent option to use in situations when there is very little facial data to work with.
 
-`<prompt> -G 1.0 -ft codeformer -cf 0.1`+`<prompt> -G 1.0 -ft codeformer -cf 0.1`
+
+## Fixing Previously-Generated Images
+
+It is easy to apply face restoration and/or upscaling to any previously-generated file. Just use the
+syntax `!fix path/to/file.png <options>`. For example, to apply GFPGAN at strength 0.8 and upscale 2X
+for a file named `./outputs/img-samples/000044.2945021133.png`, just run:
+
+~~~~
+dream> !fix ./outputs/img-samples/000044.2945021133.png -G 0.8 -U 2
+~~~~
+
+A new file named `000044.2945021133.fixed.png` will be created in the output directory. Note that
+the `!fix` command does not replace the original file, unlike the behavior at generate time.
+
+**Disabling:**
+
+If, for some reason, you do not wish to load the GFPGAN and/or ESRGAN libraries, you can disable them 
+on the dream.py command line with the `--no_restore` and `--no_upscale` options, respectively.
