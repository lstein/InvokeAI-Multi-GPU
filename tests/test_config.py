import os
from typing import Any

import pytest
from omegaconf import OmegaConf
from pathlib import Path


@pytest.fixture
def patch_rootdir(tmp_path: Path, monkeypatch: Any) -> None:
    """This may be overkill since the current tests don't need the root dir to exist"""
    monkeypatch.setenv("INVOKEAI_ROOT", str(tmp_path))


init1 = OmegaConf.create(
    """
InvokeAI:
  Features:
    always_use_cpu: false
  Memory/Performance:
    max_cache_size: 5
    tiled_decode: false
"""
)

init2 = OmegaConf.create(
    """
InvokeAI:
  Features:
    always_use_cpu: true
  Memory/Performance:
    max_cache_size: 2
    tiled_decode: true
"""
)

init3 = OmegaConf.create(
    """
InvokeAI:
  Generation:
    sequential_guidance: true
    attention_type: xformers
    attention_slice_size: 7
    forced_tiled_decode: True
  Device:
    device: cpu
  Model Cache:
    ram: 1.25
"""
)


def test_use_init(patch_rootdir):
    # note that we explicitly set omegaconf dict and argv here
    # so that the values aren't read from ~invokeai/invokeai.yaml and
    # sys.argv respectively.
    from invokeai.app.services.config import InvokeAIAppConfig

    conf1 = InvokeAIAppConfig.get_config()
    assert conf1
    conf1.parse_args(conf=init1, argv=[])
    assert not conf1.tiled_decode
    assert conf1.max_cache_size == 5
    assert not conf1.always_use_cpu

    conf2 = InvokeAIAppConfig.get_config()
    assert conf2
    conf2.parse_args(conf=init2, argv=[])
    assert conf2.tiled_decode
    assert conf2.max_cache_size == 2
    assert not hasattr(conf2, "invalid_attribute")


<<<<<<< HEAD
def test_legacy():
    conf = InvokeAIAppConfig.get_config()
    assert conf
    conf.parse_args(conf=init3, argv=[])
    assert conf.xformers_enabled
    assert conf.device == "cpu"
    assert conf.use_cpu
    assert conf.ram == 1.25
    assert conf.ram_cache_size == 1.25


def test_argv_override():
=======
def test_argv_override(patch_rootdir):
    from invokeai.app.services.config import InvokeAIAppConfig

>>>>>>> 0f1b975d
    conf = InvokeAIAppConfig.get_config()
    conf.parse_args(conf=init1, argv=["--always_use_cpu", "--max_cache=10"])
    assert conf.always_use_cpu
    assert conf.max_cache_size == 10
    assert conf.outdir == Path("outputs")  # this is the default


def test_env_override(patch_rootdir):
    from invokeai.app.services.config import InvokeAIAppConfig

    # argv overrides
    conf = InvokeAIAppConfig()
    conf.parse_args(conf=init1, argv=["--max_cache=10"])
    assert conf.always_use_cpu is False
    os.environ["INVOKEAI_always_use_cpu"] = "True"
    conf.parse_args(conf=init1, argv=["--max_cache=10"])
    assert conf.always_use_cpu is True

    # environment variables should be case insensitive
    os.environ["InvokeAI_Max_Cache_Size"] = "15"
    conf = InvokeAIAppConfig()
    conf.parse_args(conf=init1, argv=[])
    assert conf.max_cache_size == 15

    conf = InvokeAIAppConfig()
    conf.parse_args(conf=init1, argv=["--no-always_use_cpu", "--max_cache=10"])
    assert conf.always_use_cpu is False
    assert conf.max_cache_size == 10

    conf = InvokeAIAppConfig.get_config(max_cache_size=20)
    conf.parse_args(conf=init1, argv=[])
    assert conf.max_cache_size == 20


def test_root_resists_cwd(patch_rootdir):
    from invokeai.app.services.config import InvokeAIAppConfig

    previous = os.environ["INVOKEAI_ROOT"]
    cwd = Path(os.getcwd()).resolve()

    os.environ["INVOKEAI_ROOT"] = "."
    conf = InvokeAIAppConfig.get_config()
    conf.parse_args([])
    assert conf.root_path == cwd

    os.chdir("..")
    assert conf.root_path == cwd
    os.environ["INVOKEAI_ROOT"] = previous
    os.chdir(cwd)


def test_type_coercion(patch_rootdir):
    from invokeai.app.services.config import InvokeAIAppConfig

    conf = InvokeAIAppConfig().get_config()
    conf.parse_args(argv=["--root=/tmp/foobar"])
    assert conf.root == Path("/tmp/foobar")
    assert isinstance(conf.root, Path)
    conf = InvokeAIAppConfig.get_config(root="/tmp/different")
    conf.parse_args(argv=["--root=/tmp/foobar"])
    assert conf.root == Path("/tmp/different")
    assert isinstance(conf.root, Path)<|MERGE_RESOLUTION|>--- conflicted
+++ resolved
@@ -5,6 +5,7 @@
 from omegaconf import OmegaConf
 from pathlib import Path
 
+from invokeai.app.services.config import InvokeAIAppConfig
 
 @pytest.fixture
 def patch_rootdir(tmp_path: Path, monkeypatch: Any) -> None:
@@ -71,7 +72,6 @@
     assert not hasattr(conf2, "invalid_attribute")
 
 
-<<<<<<< HEAD
 def test_legacy():
     conf = InvokeAIAppConfig.get_config()
     assert conf
@@ -84,11 +84,6 @@
 
 
 def test_argv_override():
-=======
-def test_argv_override(patch_rootdir):
-    from invokeai.app.services.config import InvokeAIAppConfig
-
->>>>>>> 0f1b975d
     conf = InvokeAIAppConfig.get_config()
     conf.parse_args(conf=init1, argv=["--always_use_cpu", "--max_cache=10"])
     assert conf.always_use_cpu
