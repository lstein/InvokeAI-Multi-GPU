--- conflicted
+++ resolved
@@ -8,7 +8,6 @@
 import copy
 import warnings
 import ldm.dream.readline
-
 from   ldm.dream.pngwriter import PngWriter,PromptFormatter
 
 debugging = False
@@ -75,7 +74,6 @@
     # load GFPGAN if requested
     if opt.use_gfpgan:
         print("\n* --gfpgan was specified, loading gfpgan...")
-<<<<<<< HEAD
         with warnings.catch_warnings():
             warnings.filterwarnings("ignore", category=DeprecationWarning) 
 
@@ -94,23 +92,6 @@
                 import traceback
                 print("Error loading GFPGAN:", file=sys.stderr)
                 print(traceback.format_exc(), file=sys.stderr)
-=======
-        try:
-            model_path = os.path.join(opt.gfpgan_dir, opt.gfpgan_model_path)
-            if not os.path.isfile(model_path):
-                raise Exception("GFPGAN model not found at path "+model_path)
-
-            sys.path.append(os.path.abspath(opt.gfpgan_dir))
-            from gfpgan import GFPGANer
-
-            bg_upsampler = load_gfpgan_bg_upsampler(opt.gfpgan_bg_upsampler, opt.gfpgan_bg_tile)
-
-            t2i.gfpgan = GFPGANer(model_path=model_path, upscale=opt.gfpgan_upscale, arch='clean', channel_multiplier=2, bg_upsampler=bg_upsampler)
-        except Exception:
-            import traceback
-            print("Error loading GFPGAN:", file=sys.stderr)
-            print(traceback.format_exc(), file=sys.stderr)
->>>>>>> 407d70a9
 
     print("\n* Initialization done! Awaiting your command (-h for help, 'q' to quit, 'cd' to change output dir, 'pwd' to print output dir)...")
 
@@ -125,7 +106,8 @@
 
 def main_loop(t2i,outdir,parser,log,infile):
     ''' prompt/read/execute loop '''
-    done = False
+    done       = False
+    last_seeds = []
     
     while not done:
         try:
@@ -195,7 +177,14 @@
         if len(opt.prompt)==0:
             print("Try again with a prompt!")
             continue
-
+        if opt.seed is not None and opt.seed<0: # retrieve previous value!
+            try:
+                opt.seed = last_seeds[opt.seed]
+                print(f"reusing previous seed {opt.seed}")
+            except IndexError:
+                print(f"No previous seed at position {opt.seed} found")
+                opt.seed = None
+                
         normalized_prompt      = PromptFormatter(t2i,opt).normalize_prompt()
         individual_images      = not opt.grid
 
@@ -213,6 +202,8 @@
                 results  = [[filename,seeds]]
                 metadata_prompt   = f'{normalized_prompt} -S{results[0][1]}'
                 file_writer.save_image_and_prompt_to_png(grid_img,metadata_prompt,filename)
+
+            last_seeds = [r[1] for r in results]
 
         except AssertionError as e:
             print(e)
@@ -363,7 +354,7 @@
     parser = argparse.ArgumentParser(description='Example: dream> a fantastic alien landscape -W1024 -H960 -s100 -n12')
     parser.add_argument('prompt')
     parser.add_argument('-s','--steps',type=int,help="number of steps")
-    parser.add_argument('-S','--seed',type=int,help="image seed")
+    parser.add_argument('-S','--seed',type=int,help="image seed; a +ve integer, or use -1 for the previous seed, -2 for the one before that, etc")
     parser.add_argument('-n','--iterations',type=int,default=1,help="number of samplings to perform (slower, but will provide seeds for individual images)")
     parser.add_argument('-b','--batch_size',type=int,default=1,help="number of images to produce per sampling (will not provide seeds for individual images!)")
     parser.add_argument('-W','--width',type=int,help="image width, multiple of 64")
